<<<<<<< HEAD
2014-12-15  Ben Finney  <ben+python@benfinney.id.au>

    * Wrap the ‘fromlist’ parameter of ‘__import__’ for Python 3
      compatibility.
    * Migrate to JSON (instead of Python) for serialised version info.
=======
2014-12-16  Ben Finney  <ben+python@benfinney.id.au>

    * Declare support explicitly for Python 2 only.

2014-12-12  Ben Finney  <ben+python@benfinney.id.au>

    * Document the security impact of the default umask.

2014-12-11  Ben Finney  <ben+debian@benfinney.id.au>

    * Include test suite with source distribution.
>>>>>>> 3dca5bfc

2014-12-08  Ben Finney  <ben+python@benfinney.id.au>

    * Migrate to ‘mock’ library for mock objects in tests.
      This will ease the port to Python 3, which has ‘mock’ in the
      standard library.

2014-11-28  Ben Finney  <ben+python@benfinney.id.au>

    * Add a hacking guide for developers.

2014-11-27  Ben Finney  <ben+python@benfinney.id.au>

    * Use ‘pydoc.splitdoc’ to get package description text.
    * Remove ASCII translation of package description, not needed now the
      docstring is a proper Unicode text value.
    * Move package metadata to ‘daemon/_metadata.py’.
    * Move version string to a plain-text data file, ‘VERSION’.
    * Get version string at run-time from installed distribution.
    * Add unit tests for metadata.

2014-08-05  Ben Finney  <ben+python@benfinney.id.au>

    * Update package homepage to Alioth hosted project page.

2014-08-04  Ben Finney  <ben+python@benfinney.id.au>

    Version 1.6.1 released.

2014-08-01  Ben Finney  <ben+python@benfinney.id.au>

    * Use unambiguous “except FooType as foo” syntax.
      This is to ease the port to Python 3, where the ambiguous comma
      usage is an error.
    * Ensure a ‘basestring’ name bound to the base type for strings.
      This is to allow checks to work on Python 2 and 3.
    * Specify versions of Python supported, as trove classifiers.

2014-05-20  Ben Finney  <ben+python@benfinney.id.au>

    * Update copyright notices.
    * Add editor hints for most files.
    * Distinguish continuation-line indentation versus block indentation.

2012-05-30  Ben Finney  <ben+python@benfinney.id.au>

    * Use unicode literals by default, specifying bytes where necessary.
      This is to ease the port to Python 3, where the default string type
      is unicode.
    * Update copyright notices.
    * Update the GPL license file to version 3, as declared in our
      copyright notices.

2011-07-02  Ben Finney  <ben+python@benfinney.id.au>

    * Change license of library code to Apache License 2.0. Rationale at
      <URL:http://wiki.python.org/moin/PythonSoftwareFoundationLicenseFaq#Contributing_Code_to_Python>.

2010-05-10  Ben Finney  <ben+python@benfinney.id.au>

    Version 1.6 released.

    * Use absolute imports to disambiguate provenance of names.
    * setup.py: Require ‘lockfile >=0.9’.
    * daemon/pidfile.py: Renamed from ‘daemon/pidlockfile.py’. Change
      references elsewhere to use this new name.
    * test/test_pidfile.py: Renamed from ‘test/test_pidlockfile.py’.
      Change references elsewhere to use this new name.
    * daemon/pidfile.py: Remove functionality now migrated to ‘lockfile’
      library.

2010-04-10  Ben Finney  <ben+python@benfinney.id.au>

    * FAQ: Add some entries and re-structure the document.

2010-03-09  Ben Finney  <ben+python@benfinney.id.au>

    * Use ‘unicode’ data type for all text values.
    * Prepare for Python 3 upgrade by tweaking some names and imports.

2010-03-03  Ben Finney  <ben+python@benfinney.id.au>

    * MANIFEST.in: Include the documentation in the distribution.

2010-03-02  Ben Finney  <ben+python@benfinney.id.au>

    Version 1.5.5 released.

    * Stop using ‘pkg_resources’ and revert to pre-1.5.3 version-string
      handling, until a better way that doesn't break everyone else's
      installation can be found.

2010-02-27  Ben Finney  <ben+python@benfinney.id.au>

    Version 1.5.4 released.

    * MANIFEST.in: Explicitly include version data file, otherwise
      everything breaks for users of the sdist.

2010-02-26  Ben Finney  <ben+python@benfinney.id.au>

    Version 1.5.3 released.

    * daemon/daemon.py: Invoke the pidfile context manager's ‘__exit__’
      method with the correct arguments (as per
      <URL:http://docs.python.org/library/stdtypes.html#typecontextmanager>).
      Thanks to Ludvig Ericson for the bug report.
    * version: New plain-text data file to store project version string.
    * setup.py: Read version string from data file.
    * daemon/version/__init__.py: Query version string with ‘pkg_resources’.

2010-01-20  Ben Finney  <ben+python@benfinney.id.au>

    * Add ‘pylint’ configuration for this project.
    * Update copyright notices.

2009-10-24  Ben Finney  <ben+python@benfinney.id.au>

    Version 1.5.2 released.

2009-10-19  Ben Finney  <ben+python@benfinney.id.au>

    * Ensure we only prevent core dumps if ‘prevent_core’ is true.
      Thanks to Denis Bilenko for reporting the lacking implementation of
      this documented option.

2009-09-28  Ben Finney  <ben+python@benfinney.id.au>

    * Add initial Frequently Asked Questions document.

2009-09-26  Ben Finney  <ben+python@benfinney.id.au>

    Version 1.5.1 released.

    * Make a separate collection of DaemonRunner test scenarios.
    * Handle a start request with a timeout on the PID file lock acquire.

2009-09-24  Ben Finney  <ben+python@benfinney.id.au>

    * Implement ‘TimeoutPIDLockFile’ to specify a timeout in advance of
      lock acquisition.
    * Use lock with timeout for ‘DaemonRunner’.

2009-09-24  Ben Finney  <ben+python@benfinney.id.au>

    Version 1.5 released.

    * Make a separate collection of PIDLockFile test scenarios.

2009-09-23  Ben Finney  <ben+python@benfinney.id.au>

    * Raise specific errors on ‘DaemonRunner’ failures.
    * Distinguish different conditions on reading and parsing PID file.
    * Refactor code to ‘_terminate_daemon_process’ method.
    * Improve explanations in comments and docstrings.
    * Don't set pidfile at all if no path specified to constructor.
    * Write the PID file using correct OS locking and permissions.
    * Close the PID file after writing.
    * Implement ‘PIDLockFile’ as subclass of ‘lockfile.LinkFileLock’.
    * Remove redundant checks for file existence.

2009-09-18  Ben Finney  <ben+python@benfinney.id.au>

    * Manage the excluded file descriptors as a set (not a list).
    * Only inspect the file descriptor of streams if they actually have
      one (via a ‘fileno’ method) when determining which file descriptors
      to close. Thanks to Ask Solem for revealing this bug.

2009-09-17  Ben Finney  <ben+python@benfinney.id.au>

    Version 1.4.8 released.

    * Remove child-exit signal (‘SIGCLD’, ‘SIGCHLD’) from default signal
      map. Thanks to Joel Martin for pinpointing this issue.
    * Document requirement for ensuring any operating-system specific
      signal handlers are considered.
    * Refactor ‘fork_then_exit_parent’ functionality to avoid duplicate
      code.
    * Remove redundant imports.
    * Remove unused code from unit test suite scaffold.
    * Add specific license terms for unit test suite scaffold.

2009-09-03  Ben Finney  <ben+python@benfinney.id.au>

    Version 1.4.7 released.

2009-09-02  Ben Finney  <ben+python@benfinney.id.au>

    * Fix keywords argument for distribution setup.
    * Exclude ‘test’ package from distribution installation.

2009-06-21  Ben Finney  <ben+python@benfinney.id.au>

    Version 1.4.6 released.

    * Update documentation for changes from latest PEP 3143 revision.
    * Implement DaemonContext.is_open method.

2009-05-17  Ben Finney  <ben+python@benfinney.id.au>

    Version 1.4.5 released.

    * Register DaemonContext.close method for atexit processing.
    * Move PID file cleanup to close method.
    * Improve docstrings by reference to, and copy from, PEP 3143.
    * Use mock checking capabilities of newer ‘MiniMock’ library.
    * Automate building a versioned distribution tarball.
    * Include developer documentation files in source distribution.

2009-03-26  Ben Finney  <ben+python@benfinney.id.au>

    Version 1.4.4 released.

    * Conform to current PEP version, now released as PEP 3143 “Standard
      daemon process library”.
    * Ensure UID and GID are set in correct order.
    * Delay closing all open files until just before re-binding standard
      streams.
    * Redirect standard streams to null device by default.

2009-03-19  Ben Finney  <ben+python@benfinney.id.au>

    Version 1.4.3 released.

    * Close the PID file context on exit.

2009-03-18  Ben Finney  <ben+python@benfinney.id.au>

    Version 1.4.2 released.

    * Context manager methods for DaemonContext.

2009-03-18  Ben Finney  <ben+python@benfinney.id.au>

    Version 1.4.1 released.

    * Improvements to docstrings.
    * Further conformance with draft PEP.

2009-03-17  Ben Finney  <ben+python@benfinney.id.au>

    Version 1.4 released.

    * Implement the interface from a draft PEP for process daemonisation.
    * Complete statement coverage from unit test suite.

2009-03-12  Ben Finney  <ben+python@benfinney.id.au>

    Version 1.3 released.

    * Separate controller (now ‘DaemonRunner’) from daemon process
      context (now ‘DaemonContext’).
    * Fix many corner cases and bugs.
    * Huge increase in unit test suite.

2009-01-27  Ben Finney  <ben+python@benfinney.id.au>

    Version 1.2 released.

    * Initial release of this project forked from ‘bda.daemon’. Thanks,
      Robert Niederreiter.
    * Refactor some functionality out to helper functions.
    * Begin unit test suite.


This is free software: you may copy, modify, and/or distribute this work
under the terms of the Apache License version 2.0 as published by the
Apache Software Foundation.
No warranty expressed or implied. See the file ‘LICENSE.ASF-2’ for details.

Local variables:
mode: change-log
coding: utf-8
left-margin: 4
indent-tabs-mode: nil
End:
vim: fileencoding=utf-8 filetype=changelog :<|MERGE_RESOLUTION|>--- conflicted
+++ resolved
@@ -1,13 +1,12 @@
-<<<<<<< HEAD
+2014-12-16  Ben Finney  <ben+python@benfinney.id.au>
+
+    * Declare support explicitly for Python 2 only.
+
 2014-12-15  Ben Finney  <ben+python@benfinney.id.au>
 
     * Wrap the ‘fromlist’ parameter of ‘__import__’ for Python 3
       compatibility.
     * Migrate to JSON (instead of Python) for serialised version info.
-=======
-2014-12-16  Ben Finney  <ben+python@benfinney.id.au>
-
-    * Declare support explicitly for Python 2 only.
 
 2014-12-12  Ben Finney  <ben+python@benfinney.id.au>
 
@@ -16,7 +15,6 @@
 2014-12-11  Ben Finney  <ben+debian@benfinney.id.au>
 
     * Include test suite with source distribution.
->>>>>>> 3dca5bfc
 
 2014-12-08  Ben Finney  <ben+python@benfinney.id.au>
 
