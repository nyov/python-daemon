<<<<<<< HEAD
2014-12-08  Ben Finney  <ben+python@benfinney.id.au>
=======
2014-12-16  Ben Finney  <ben+python@benfinney.id.au>

    * Declare support explicitly for Python 2 only.

2014-12-12  Ben Finney  <ben+python@benfinney.id.au>

    * Document the security impact of the default umask.

2014-12-11  Ben Finney  <ben+debian@benfinney.id.au>

    * Include test suite with source distribution.

2014-12-10  Ben Finney  <ben+python@benfinney.id.au>
>>>>>>> 48a17770

    * Migrate to ‘mock’ library for mock objects in tests.
      This will ease the port to Python 3, which has ‘mock’ in the
      standard library.

2014-11-28  Ben Finney  <ben+python@benfinney.id.au>

    * Add a hacking guide for developers.

2014-11-27  Ben Finney  <ben+python@benfinney.id.au>

    * Use ‘pydoc.splitdoc’ to get package description text.
    * Remove ASCII translation of package description, not needed now the
      docstring is a proper Unicode text value.
    * Move package metadata to ‘daemon/_metadata.py’.
    * Move version string to a plain-text data file, ‘VERSION’.
    * Get version string at run-time from installed distribution.
    * Add unit tests for metadata.

2014-08-05  Ben Finney  <ben+python@benfinney.id.au>

    * Update package homepage to Alioth hosted project page.

2014-08-04  Ben Finney  <ben+python@benfinney.id.au>

    Version 1.6.1 released.

2014-08-01  Ben Finney  <ben+python@benfinney.id.au>

    * Use unambiguous “except FooType as foo” syntax.
      This is to ease the port to Python 3, where the ambiguous comma
      usage is an error.
    * Ensure a ‘basestring’ name bound to the base type for strings.
      This is to allow checks to work on Python 2 and 3.
    * Specify versions of Python supported, as trove classifiers.

2014-05-20  Ben Finney  <ben+python@benfinney.id.au>

    * Update copyright notices.
    * Add editor hints for most files.
    * Distinguish continuation-line indentation versus block indentation.

2012-05-30  Ben Finney  <ben+python@benfinney.id.au>

    * Use unicode literals by default, specifying bytes where necessary.
      This is to ease the port to Python 3, where the default string type
      is unicode.
    * Update copyright notices.
    * Update the GPL license file to version 3, as declared in our
      copyright notices.

2011-07-02  Ben Finney  <ben+python@benfinney.id.au>

    * Change license of library code to Apache License 2.0. Rationale at
      <URL:http://wiki.python.org/moin/PythonSoftwareFoundationLicenseFaq#Contributing_Code_to_Python>.

2010-05-10  Ben Finney  <ben+python@benfinney.id.au>

    Version 1.6 released.

    * Use absolute imports to disambiguate provenance of names.
    * setup.py: Require ‘lockfile >=0.9’.
    * daemon/pidfile.py: Renamed from ‘daemon/pidlockfile.py’. Change
      references elsewhere to use this new name.
    * test/test_pidfile.py: Renamed from ‘test/test_pidlockfile.py’.
      Change references elsewhere to use this new name.
    * daemon/pidfile.py: Remove functionality now migrated to ‘lockfile’
      library.

2010-04-10  Ben Finney  <ben+python@benfinney.id.au>

    * FAQ: Add some entries and re-structure the document.

2010-03-09  Ben Finney  <ben+python@benfinney.id.au>

    * Use ‘unicode’ data type for all text values.
    * Prepare for Python 3 upgrade by tweaking some names and imports.

2010-03-03  Ben Finney  <ben+python@benfinney.id.au>

    * MANIFEST.in: Include the documentation in the distribution.

2010-03-02  Ben Finney  <ben+python@benfinney.id.au>

    Version 1.5.5 released.

    * Stop using ‘pkg_resources’ and revert to pre-1.5.3 version-string
      handling, until a better way that doesn't break everyone else's
      installation can be found.

2010-02-27  Ben Finney  <ben+python@benfinney.id.au>

    Version 1.5.4 released.

    * MANIFEST.in: Explicitly include version data file, otherwise
      everything breaks for users of the sdist.

2010-02-26  Ben Finney  <ben+python@benfinney.id.au>

    Version 1.5.3 released.

    * daemon/daemon.py: Invoke the pidfile context manager's ‘__exit__’
      method with the correct arguments (as per
      <URL:http://docs.python.org/library/stdtypes.html#typecontextmanager>).
      Thanks to Ludvig Ericson for the bug report.
    * version: New plain-text data file to store project version string.
    * setup.py: Read version string from data file.
    * daemon/version/__init__.py: Query version string with ‘pkg_resources’.

2010-01-20  Ben Finney  <ben+python@benfinney.id.au>

    * Add ‘pylint’ configuration for this project.
    * Update copyright notices.

2009-10-24  Ben Finney  <ben+python@benfinney.id.au>

    Version 1.5.2 released.

2009-10-19  Ben Finney  <ben+python@benfinney.id.au>

    * Ensure we only prevent core dumps if ‘prevent_core’ is true.
      Thanks to Denis Bilenko for reporting the lacking implementation of
      this documented option.

2009-09-28  Ben Finney  <ben+python@benfinney.id.au>

    * Add initial Frequently Asked Questions document.

2009-09-26  Ben Finney  <ben+python@benfinney.id.au>

    Version 1.5.1 released.

    * Make a separate collection of DaemonRunner test scenarios.
    * Handle a start request with a timeout on the PID file lock acquire.

2009-09-24  Ben Finney  <ben+python@benfinney.id.au>

    * Implement ‘TimeoutPIDLockFile’ to specify a timeout in advance of
      lock acquisition.
    * Use lock with timeout for ‘DaemonRunner’.

2009-09-24  Ben Finney  <ben+python@benfinney.id.au>

    Version 1.5 released.

    * Make a separate collection of PIDLockFile test scenarios.

2009-09-23  Ben Finney  <ben+python@benfinney.id.au>

    * Raise specific errors on ‘DaemonRunner’ failures.
    * Distinguish different conditions on reading and parsing PID file.
    * Refactor code to ‘_terminate_daemon_process’ method.
    * Improve explanations in comments and docstrings.
    * Don't set pidfile at all if no path specified to constructor.
    * Write the PID file using correct OS locking and permissions.
    * Close the PID file after writing.
    * Implement ‘PIDLockFile’ as subclass of ‘lockfile.LinkFileLock’.
    * Remove redundant checks for file existence.

2009-09-18  Ben Finney  <ben+python@benfinney.id.au>

    * Manage the excluded file descriptors as a set (not a list).
    * Only inspect the file descriptor of streams if they actually have
      one (via a ‘fileno’ method) when determining which file descriptors
      to close. Thanks to Ask Solem for revealing this bug.

2009-09-17  Ben Finney  <ben+python@benfinney.id.au>

    Version 1.4.8 released.

    * Remove child-exit signal (‘SIGCLD’, ‘SIGCHLD’) from default signal
      map. Thanks to Joel Martin for pinpointing this issue.
    * Document requirement for ensuring any operating-system specific
      signal handlers are considered.
    * Refactor ‘fork_then_exit_parent’ functionality to avoid duplicate
      code.
    * Remove redundant imports.
    * Remove unused code from unit test suite scaffold.
    * Add specific license terms for unit test suite scaffold.

2009-09-03  Ben Finney  <ben+python@benfinney.id.au>

    Version 1.4.7 released.

2009-09-02  Ben Finney  <ben+python@benfinney.id.au>

    * Fix keywords argument for distribution setup.
    * Exclude ‘test’ package from distribution installation.

2009-06-21  Ben Finney  <ben+python@benfinney.id.au>

    Version 1.4.6 released.

    * Update documentation for changes from latest PEP 3143 revision.
    * Implement DaemonContext.is_open method.

2009-05-17  Ben Finney  <ben+python@benfinney.id.au>

    Version 1.4.5 released.

    * Register DaemonContext.close method for atexit processing.
    * Move PID file cleanup to close method.
    * Improve docstrings by reference to, and copy from, PEP 3143.
    * Use mock checking capabilities of newer ‘MiniMock’ library.
    * Automate building a versioned distribution tarball.
    * Include developer documentation files in source distribution.

2009-03-26  Ben Finney  <ben+python@benfinney.id.au>

    Version 1.4.4 released.

    * Conform to current PEP version, now released as PEP 3143 “Standard
      daemon process library”.
    * Ensure UID and GID are set in correct order.
    * Delay closing all open files until just before re-binding standard
      streams.
    * Redirect standard streams to null device by default.

2009-03-19  Ben Finney  <ben+python@benfinney.id.au>

    Version 1.4.3 released.

    * Close the PID file context on exit.

2009-03-18  Ben Finney  <ben+python@benfinney.id.au>

    Version 1.4.2 released.

    * Context manager methods for DaemonContext.

2009-03-18  Ben Finney  <ben+python@benfinney.id.au>

    Version 1.4.1 released.

    * Improvements to docstrings.
    * Further conformance with draft PEP.

2009-03-17  Ben Finney  <ben+python@benfinney.id.au>

    Version 1.4 released.

    * Implement the interface from a draft PEP for process daemonisation.
    * Complete statement coverage from unit test suite.

2009-03-12  Ben Finney  <ben+python@benfinney.id.au>

    Version 1.3 released.

    * Separate controller (now ‘DaemonRunner’) from daemon process
      context (now ‘DaemonContext’).
    * Fix many corner cases and bugs.
    * Huge increase in unit test suite.

2009-01-27  Ben Finney  <ben+python@benfinney.id.au>

    Version 1.2 released.

    * Initial release of this project forked from ‘bda.daemon’. Thanks,
      Robert Niederreiter.
    * Refactor some functionality out to helper functions.
    * Begin unit test suite.


This is free software: you may copy, modify, and/or distribute this work
under the terms of the Apache License version 2.0 as published by the
Apache Software Foundation.
No warranty expressed or implied. See the file ‘LICENSE.ASF-2’ for details.

Local variables:
mode: change-log
coding: utf-8
left-margin: 4
indent-tabs-mode: nil
End:
vim: fileencoding=utf-8 filetype=changelog :<|MERGE_RESOLUTION|>--- conflicted
+++ resolved
@@ -1,20 +1,16 @@
-<<<<<<< HEAD
+2014-12-16  Ben Finney  <ben+python@benfinney.id.au>
+
+    * Declare support explicitly for Python 2 only.
+
+2014-12-12  Ben Finney  <ben+python@benfinney.id.au>
+
+    * Document the security impact of the default umask.
+
+2014-12-11  Ben Finney  <ben+debian@benfinney.id.au>
+
+    * Include test suite with source distribution.
+
 2014-12-08  Ben Finney  <ben+python@benfinney.id.au>
-=======
-2014-12-16  Ben Finney  <ben+python@benfinney.id.au>
-
-    * Declare support explicitly for Python 2 only.
-
-2014-12-12  Ben Finney  <ben+python@benfinney.id.au>
-
-    * Document the security impact of the default umask.
-
-2014-12-11  Ben Finney  <ben+debian@benfinney.id.au>
-
-    * Include test suite with source distribution.
-
-2014-12-10  Ben Finney  <ben+python@benfinney.id.au>
->>>>>>> 48a17770
 
     * Migrate to ‘mock’ library for mock objects in tests.
       This will ease the port to Python 3, which has ‘mock’ in the
