2010-02-26  Ben Finney  <ben+python@benfinney.id.au>

    * daemon/daemon.py: Invoke the pidfile context manager's ‘__exit__’
      method with the correct arguments (as per
      <URL:http://docs.python.org/library/stdtypes.html#typecontextmanager>).
<<<<<<< HEAD
      Thanks to Ludvig Ericson for the bug report.
=======
    * version: New plain-text data file to store project version string.
    * setup.py: Read version string from data file.
    * daemon/version/__init__.py: Query version string with ‘pkg_resources’.
>>>>>>> 29e22174

2010-01-20  Ben Finney  <ben+python@benfinney.id.au>

    * Add ‘pylint’ configuration for this project.
    * Update copyright notices.

2009-10-24  Ben Finney  <ben+python@benfinney.id.au>

    Version 1.5.2 released.

2009-10-19  Ben Finney  <ben+python@benfinney.id.au>

    * Ensure we only prevent core dumps if ‘prevent_core’ is true.
      Thanks to Denis Bilenko for reporting the lacking implementation of
      this documented option.

2009-09-28  Ben Finney  <ben+python@benfinney.id.au>

    * Add initial Frequently Asked Questions document.

2009-09-26  Ben Finney  <ben+python@benfinney.id.au>

    Version 1.5.1 released.

    * Make a separate collection of DaemonRunner test scenarios.
    * Handle a start request with a timeout on the PID file lock acquire.

2009-09-24  Ben Finney  <ben+python@benfinney.id.au>

    * Implement ‘TimeoutPIDLockFile’ to specify a timeout in advance of
      lock acquisition.
    * Use lock with timeout for ‘DaemonRunner’.

2009-09-24  Ben Finney  <ben+python@benfinney.id.au>

    Version 1.5 released.

    * Make a separate collection of PIDLockFile test scenarios.

2009-09-23  Ben Finney  <ben+python@benfinney.id.au>

    * Raise specific errors on ‘DaemonRunner’ failures.
    * Distinguish different conditions on reading and parsing PID file.
    * Refactor code to ‘_terminate_daemon_process’ method.
    * Improve explanations in comments and docstrings.
    * Don't set pidfile at all if no path specified to constructor.
    * Write the PID file using correct OS locking and permissions.
    * Close the PID file after writing.
    * Implement ‘PIDLockFile’ as subclass of ‘lockfile.LinkFileLock’.
    * Remove redundant checks for file existence.

2009-09-18  Ben Finney  <ben+python@benfinney.id.au>

    * Manage the excluded file descriptors as a set (not a list).
    * Only inspect the file descriptor of streams if they actually have
      one (via a ‘fileno’ method) when determining which file descriptors
      to close. Thanks to Ask Solem for revealing this bug.

2009-09-17  Ben Finney  <ben+python@benfinney.id.au>

    Version 1.4.8 released.

    * Remove child-exit signal (‘SIGCLD’, ‘SIGCHLD’) from default signal
      map. Thanks to Joel Martin for pinpointing this issue.
    * Document requirement for ensuring any operating-system specific
      signal handlers are considered.
    * Refactor ‘fork_then_exit_parent’ functionality to avoid duplicate
      code.
    * Remove redundant imports.
    * Remove unused code from unit test suite scaffold.
    * Add specific license terms for unit test suite scaffold.

2009-09-03  Ben Finney  <ben+python@benfinney.id.au>

    Version 1.4.7 released.

2009-09-02  Ben Finney  <ben+python@benfinney.id.au>

    * Fix keywords argument for distribution setup.
    * Exclude ‘test’ package from distribution installation.

2009-06-21  Ben Finney  <ben+python@benfinney.id.au>

    Version 1.4.6 released.

    * Update documentation for changes from latest PEP 3143 revision.
    * Implement DaemonContext.is_open method.

2009-05-17  Ben Finney  <ben+python@benfinney.id.au>

    Version 1.4.5 released.

    * Register DaemonContext.close method for atexit processing.
    * Move PID file cleanup to close method.
    * Improve docstrings by reference to, and copy from, PEP 3143.
    * Use mock checking capabilities of newer ‘MiniMock’ library.
    * Automate building a versioned distribution tarball.
    * Include developer documentation files in source distribution.

2009-03-26  Ben Finney  <ben+python@benfinney.id.au>

    Version 1.4.4 released.

    * Conform to current PEP version, now released as PEP 3143 “Standard
      daemon process library”.
    * Ensure UID and GID are set in correct order.
    * Delay closing all open files until just before re-binding standard
      streams.
    * Redirect standard streams to null device by default.

2009-03-19  Ben Finney  <ben+python@benfinney.id.au>

    Version 1.4.3 released.

    * Close the PID file context on exit.

2009-03-18  Ben Finney  <ben+python@benfinney.id.au>

    Version 1.4.2 released.

    * Context manager methods for DaemonContext.

2009-03-18  Ben Finney  <ben+python@benfinney.id.au>

    Version 1.4.1 released.

    * Improvements to docstrings.
    * Further conformance with draft PEP.

2009-03-17  Ben Finney  <ben+python@benfinney.id.au>

    Version 1.4 released.

    * Implement the interface from a draft PEP for process daemonisation.
    * Complete statement coverage from unit test suite.

2009-03-12  Ben Finney  <ben+python@benfinney.id.au>

    Version 1.3 released.

    * Separate controller (now ‘DaemonRunner’) from daemon process
      context (now ‘DaemonContext’).
    * Fix many corner cases and bugs.
    * Huge increase in unit test suite.

2009-01-27  Ben Finney  <ben+python@benfinney.id.au>

    Version 1.2 released.

    * Initial release of this project forked from ‘bda.daemon’. Thanks,
      Robert Niederreiter.
    * Refactor some functionality out to helper functions.
    * Begin unit test suite.


Local variables:
mode: change-log
coding: utf-8
left-margin: 4
indent-tabs-mode: nil
End:<|MERGE_RESOLUTION|>--- conflicted
+++ resolved
@@ -3,13 +3,10 @@
     * daemon/daemon.py: Invoke the pidfile context manager's ‘__exit__’
       method with the correct arguments (as per
       <URL:http://docs.python.org/library/stdtypes.html#typecontextmanager>).
-<<<<<<< HEAD
       Thanks to Ludvig Ericson for the bug report.
-=======
     * version: New plain-text data file to store project version string.
     * setup.py: Read version string from data file.
     * daemon/version/__init__.py: Query version string with ‘pkg_resources’.
->>>>>>> 29e22174
 
 2010-01-20  Ben Finney  <ben+python@benfinney.id.au>
 
