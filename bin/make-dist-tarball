--- conflicted
+++ resolved
@@ -6,24 +6,14 @@
 #
 # Copyright © 2007–2014 Ben Finney <ben+python@benfinney.id.au>
 #
-<<<<<<< HEAD
-# This is free software: you are free to modify and/or redistribute it
-# under the terms of the GNU General Public License as published by
-# the Free Software Foundation; either version 2 of that license or,
-# at your option, any later version.
-# No warranty expressed or implied. See the file ‘LICENSE.GPL-2’ for details.
-
-""" Create the distribution tarball from VCS. """
-=======
 # This is free software: you may copy, modify, and/or distribute this work
 # under the terms of the GNU General Public License as published by the
 # Free Software Foundation; version 3 of that license or any later version.
-# No warranty expressed or implied. See the file LICENSE.GPL-3 for details.
+# No warranty expressed or implied. See the file ‘LICENSE.GPL-3’ for details.
 
 """ Create the distribution tarball from VCS. """
 
 from __future__ import unicode_literals
->>>>>>> 81bc45fc
 
 import os
 import sys
