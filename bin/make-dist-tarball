--- conflicted
+++ resolved
@@ -109,14 +109,9 @@
 
     return content
 
-<<<<<<< HEAD
+
 def get_existing_version_info_content(infile_path):
     """ Return the content of the existing version-info file, or None. """
-=======
-
-def get_existing_version_info_content(module_path):
-    """ Return the content of the existing version-info module, or None. """
->>>>>>> 46ab5d66
 
     content = None
 
@@ -128,14 +123,9 @@
 
     return content
 
-<<<<<<< HEAD
+
 def update_version_info_file_if_needed(infile_path):
     """ Update the version-info file iff it is out of date. """
-=======
-
-def update_version_info_module_if_needed(module_path):
-    """ Update the version-info module iff it is out of date. """
->>>>>>> 46ab5d66
 
     generated_content = get_generated_version_info_content()
     existing_content = get_existing_version_info_content(infile_path)
