# -*- coding: utf-8 -*-

# daemon/__init__.py
# Part of ‘python-daemon’, an implementation of PEP 3143.
#
# Copyright © 2009–2014 Ben Finney <ben+python@benfinney.id.au>
# Copyright © 2006 Robert Niederreiter
#
# This is free software: you may copy, modify, and/or distribute this work
# under the terms of the Apache License, version 2.0 as published by the
# Apache Software Foundation.
# No warranty expressed or implied. See the file LICENSE.ASF-2 for details.

""" Library to implement a well-behaved Unix daemon process.

    This library implements the well-behaved daemon specification of
    :pep:`3143`, “Standard daemon process library”.

    A well-behaved Unix daemon process is tricky to get right, but the
    required steps are much the same for every daemon program. A
    `DaemonContext` instance holds the behaviour and configured
    process environment for the program; use the instance as a context
    manager to enter a daemon state.

    Simple example of usage::

        import daemon

        from spam import do_main_program

        with daemon.DaemonContext():
            do_main_program()

    Customisation of the steps to become a daemon is available by
    setting options on the `DaemonContext` instance; see the
    documentation for that class for each option.

    """

<<<<<<< HEAD
from ._metadata import version
from .daemon import DaemonContext
=======
from __future__ import (absolute_import, unicode_literals)

from . import version
from .daemon import DaemonContext


_version = version.version
_copyright = version.copyright
_license = version.license
_url = "https://alioth.debian.org/projects/python-daemon/"


# Local variables:
# coding: utf-8
# mode: python
# End:
# vim: fileencoding=utf-8 filetype=python :
>>>>>>> c6d35ac0
<|MERGE_RESOLUTION|>--- conflicted
+++ resolved
@@ -37,21 +37,10 @@
 
     """
 
-<<<<<<< HEAD
-from ._metadata import version
-from .daemon import DaemonContext
-=======
 from __future__ import (absolute_import, unicode_literals)
 
-from . import version
+from . import _metadata
 from .daemon import DaemonContext
-
--
-_version = version.version
-_copyright = version.copyright
-_license = version.license
-_url = "https://alioth.debian.org/projects/python-daemon/"
 
  
@@ -59,5 +48,4 @@
 # coding: utf-8
 # mode: python
 # End:
-# vim: fileencoding=utf-8 filetype=python :
->>>>>>> c6d35ac0
+# vim: fileencoding=utf-8 filetype=python :