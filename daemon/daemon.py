--- conflicted
+++ resolved
@@ -112,7 +112,6 @@
     WORKDIR = "."
     startmsg = 'started with pid %s'
 
-<<<<<<< HEAD
     def __init__(
         self,
         pidfile_path=None,
@@ -120,15 +119,10 @@
         stdout=None,
         stderr=None,
         ):
-        self.pidlockfile = pidlockfile.PIDLockFile(pidfile_path)
+        self.pidlockfile = make_pidlockfile(pidfile_path)
         self.stdin = stdin
         self.stdout = stdout
         self.stderr = stderr
-=======
-    def __init__(self, instance):
-        self.instance = instance
-        self.pidlockfile = make_pidlockfile(self.instance.pidfile)
->>>>>>> db00eba4
 
     def start(self):
         """ Become a daemon process. """
