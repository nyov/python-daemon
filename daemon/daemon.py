--- conflicted
+++ resolved
@@ -74,97 +74,6 @@
 
  
-<<<<<<< HEAD
-def pidfile_exists(pidfile_path):
-    """ Return True if the named PID file exists on the filesystem.
-        """
-    result = os.path.exists(pidfile_path)
-    return result
-
-
-def read_pid_from_pidfile(pidfile_path):
-    """ Read the PID recorded in the named PID file.
-
-        Read and return the numeric PID recorded as text in the named
-        PID file. If the PID file cannot be read, return ``None``.
-
-        """
-    try:
-        pidfile = open(pidfile_path, 'r')
-        pid = int(pidfile.read().strip())
-        pidfile.close()
-    except IOError:
-        pid = None
-
-    return pid
-
-
-def abort_if_existing_pidfile(pidfile_path):
-    """ Exit the program if the named PID file exists.
-
-        The presence of the specified PID file indicates another
-        instance of this daemon program is already running, so we exit
-        this program in that case.
-
-        """
-    if pidfile_exists(pidfile_path):
-        mess = (
-            "Aborting: PID file '%(pidfile_path)s' exists.\n"
-            ) % vars()
-        sys.stderr.write(mess)
-        sys.exit(1)
-
-
-def abort_if_no_existing_pidfile(pidfile_path):
-    """ Exit the program if the named PID file does not exist.
-
-        The specified PID file should be created when we start and
-        should continue to be readable while the daemon runs, so
-        failure indicates a fatal error.
-
-        """
-    if not pidfile_exists(pidfile_path):
-        mess = (
-            "Aborting: could not read PID file '%(pidfile_path)s'.\n"
-            ) % vars()
-        sys.stderr.write(mess)
-        sys.exit(1)
-
-
-def write_pid_to_pidfile(pidfile_path):
-    """ Write the PID in the named PID file.
-
-        Get the numeric process ID (“PID”) of the current process
-        and write it to the named file as a line of text.
-
-        """
-    pidfile = open(pidfile_path, 'w')
-
-    pid = os.getpid()
-    line = "%(pid)d\n" % vars()
-    pidfile.write(line)
-
-
-def remove_existing_pidfile(pidfile_path):
-    """ Remove the named PID file if it exists.
-
-        Removing a PID file that doesn't already exist puts us in the
-        desired state, so we ignore the condition if the file does not
-        exist.
-
-        """
-    try:
-        os.remove(pidfile_path)
-    except OSError, exc:
-        if exc.errno == errno.ENOENT:
-            pass
-        else:
-            raise
-
--
-=======
->>>>>>> d7305c0d
 def redirect_stream(system_stream, target_stream):
     """ Redirect a system stream to a specified file.
 
@@ -218,11 +127,7 @@
     def start(self):
         """ Become a daemon process. """
 
-<<<<<<< HEAD
-        abort_if_existing_pidfile(self.pidfile_path)
-=======
-        lockfile.abort_if_existing_pidfile(self.instance.pidfile)
->>>>>>> d7305c0d
+        lockfile.abort_if_existing_pidfile(self.pidfile_path)
 
         detach_process_context()
 
@@ -239,13 +144,8 @@
         sys.stderr.write("\n%s\n" % self.startmsg % pid)
         sys.stderr.flush()
 
-<<<<<<< HEAD
         if self.pidfile_path:
-            write_pid_to_pidfile(self.pidfile_path)
-=======
-        if self.instance.pidfile:
-            lockfile.write_pid_to_pidfile(self.instance.pidfile)
->>>>>>> d7305c0d
+            lockfile.write_pid_to_pidfile(self.pidfile_path)
 
         redirect_stream(sys.stdin, self.stdin)
         redirect_stream(sys.stdout, self.stdout)
@@ -253,15 +153,10 @@
 
     def stop(self):
         """ Stop the running daemon process. """
-<<<<<<< HEAD
-        abort_if_no_existing_pidfile(self.pidfile_path)
-        pid = read_pid_from_pidfile(self.pidfile_path)
-        remove_existing_pidfile(self.pidfile_path)
+        lockfile.abort_if_no_existing_pidfile(self.pidfile_path)
+        pid = lockfile.read_pid_from_pidfile(self.pidfile_path)
+        lockfile.remove_existing_pidfile(self.pidfile_path)
         os.kill(pid, signal.SIGTERM)
-=======
-        lockfile.abort_if_no_existing_pidfile(self.instance.pidfile)
-        lockfile.remove_existing_pidfile(self.instance.pidfile)
->>>>>>> d7305c0d
 
     def startstop(self):
         """Start/stop/restart behaviour.
