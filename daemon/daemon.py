--- conflicted
+++ resolved
@@ -171,27 +171,4 @@
 
             pid = self.pidlockfile.read_pid()
             self.pidlockfile.release()
-<<<<<<< HEAD
-            os.kill(pid, signal.SIGTERM)
-
-    def startstop(self):
-        """Start/stop/restart behaviour.
-        """
-        if len(sys.argv) > 1:
-            action = sys.argv[1]
-            if 'stop' == action:
-                self.close()
-                sys.exit(0)
-                return
-            if 'start' == action:
-                self.open()
-                return
-            if 'restart' == action:
-                self.close()
-                self.open()
-                return
-        print "usage: %s start|stop|restart" % sys.argv[0]
-        sys.exit(2)
-=======
-            os.kill(pid, signal.SIGTERM)
->>>>>>> a952472a
+            os.kill(pid, signal.SIGTERM)