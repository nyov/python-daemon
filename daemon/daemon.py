--- conflicted
+++ resolved
@@ -112,7 +112,6 @@
     WORKDIR = "."
     startmsg = 'started with pid %s'
 
-<<<<<<< HEAD
     def __init__(
         self,
         pidfile_path=None,
@@ -120,19 +119,14 @@
         stdout=None,
         stderr=None,
         ):
-        self.pidlockfile = make_pidlockfile(pidfile_path)
+        self.pidfile_path = pidfile_path
         self.stdin = stdin
         self.stdout = stdout
         self.stderr = stderr
-=======
-    def __init__(self, instance):
-        self.instance = instance
->>>>>>> e0965728
 
     def start(self):
         """ Become a daemon process. """
-
-        self.pidlockfile = make_pidlockfile(self.instance.pidfile)
+        self.pidlockfile = make_pidlockfile(self.pidfile_path)
         if self.pidlockfile.is_locked():
             pidfile_path = self.pidlockfile.path
             error = SystemExit(
