--- conflicted
+++ resolved
@@ -89,9 +89,6 @@
     def _start(self):
         """ Open the daemon context and run the application.
             """
-<<<<<<< HEAD
-        self.daemon_context.open()
-=======
         if self.pidfile.is_locked():
             pidfile_path = self.pidfile.path
             error = SystemExit(
@@ -99,8 +96,7 @@
                 % vars())
             raise error
 
-        self.daemon_context.start()
->>>>>>> aa296425
+        self.daemon_context.open()
         self.app.run()
 
     def _stop(self):
