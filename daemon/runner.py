# -*- coding: utf-8 -*-

# daemon/runner.py
# Part of ‘python-daemon’, an implementation of PEP 3143.
#
# Copyright © 2009–2014 Ben Finney <ben+python@benfinney.id.au>
# Copyright © 2007–2008 Robert Niederreiter, Jens Klein
# Copyright © 2003 Clark Evans
# Copyright © 2002 Noah Spurrier
# Copyright © 2001 Jürgen Hermann
#
# This is free software: you may copy, modify, and/or distribute this work
<<<<<<< HEAD
# under the terms of the Python Software Foundation License, version 2 or
# later as published by the Python Software Foundation.
# No warranty expressed or implied. See the file ‘LICENSE.PSF-2’ for details.
=======
# under the terms of the Apache License, version 2.0 as published by the
# Apache Software Foundation.
# No warranty expressed or implied. See the file LICENSE.ASF-2 for details.
>>>>>>> 81bc45fc

""" Daemon runner library.
    """

from __future__ import (absolute_import, unicode_literals)

import sys
import os
import signal
import errno

import lockfile

from . import pidfile
from .daemon import DaemonContext


class DaemonRunnerError(Exception):
    """ Abstract base class for errors from DaemonRunner. """

class DaemonRunnerInvalidActionError(ValueError, DaemonRunnerError):
    """ Raised when specified action for DaemonRunner is invalid. """

class DaemonRunnerStartFailureError(RuntimeError, DaemonRunnerError):
    """ Raised when failure starting DaemonRunner. """

class DaemonRunnerStopFailureError(RuntimeError, DaemonRunnerError):
    """ Raised when failure stopping DaemonRunner. """


class DaemonRunner(object):
    """ Controller for a callable running in a separate background process.

        The first command-line argument is the action to take:

        * 'start': Become a daemon and call `app.run()`.
        * 'stop': Exit the daemon process specified in the PID file.
        * 'restart': Stop, then start.

        """

    start_message = "started with pid %(pid)d"

    def __init__(self, app):
        """ Set up the parameters of a new runner.

            The `app` argument must have the following attributes:

            * `stdin_path`, `stdout_path`, `stderr_path`: Filesystem
              paths to open and replace the existing `sys.stdin`,
              `sys.stdout`, `sys.stderr`.

            * `pidfile_path`: Absolute filesystem path to a file that
              will be used as the PID file for the daemon. If
              ``None``, no PID file will be used.

            * `pidfile_timeout`: Used as the default acquisition
              timeout value supplied to the runner's PID lock file.

            * `run`: Callable that will be invoked when the daemon is
              started.
            
            """
        self.parse_args()
        self.app = app
        self.daemon_context = DaemonContext()
        self.daemon_context.stdin = open(app.stdin_path, 'r')
        self.daemon_context.stdout = open(app.stdout_path, 'w+')
        self.daemon_context.stderr = open(
                app.stderr_path, 'w+', buffering=0)

        self.pidfile = None
        if app.pidfile_path is not None:
            self.pidfile = make_pidlockfile(
                    app.pidfile_path, app.pidfile_timeout)
        self.daemon_context.pidfile = self.pidfile

    def _usage_exit(self, argv):
        """ Emit a usage message, then exit.
            """
        progname = os.path.basename(argv[0])
        usage_exit_code = 2
        action_usage = "|".join(self.action_funcs.keys())
        message = "usage: %(progname)s %(action_usage)s" % vars()
        emit_message(message)
        sys.exit(usage_exit_code)

    def parse_args(self, argv=None):
        """ Parse command-line arguments.
            """
        if argv is None:
            argv = sys.argv

        min_args = 2
        if len(argv) < min_args:
            self._usage_exit(argv)

        self.action = unicode(argv[1])
        if self.action not in self.action_funcs:
            self._usage_exit(argv)

    def _start(self):
        """ Open the daemon context and run the application.
            """
        if is_pidfile_stale(self.pidfile):
            self.pidfile.break_lock()

        try:
            self.daemon_context.open()
        except lockfile.AlreadyLocked:
            pidfile_path = self.pidfile.path
            raise DaemonRunnerStartFailureError(
                    "PID file %(pidfile_path)r already locked" % vars())

        pid = os.getpid()
        message = self.start_message % vars()
        emit_message(message)

        self.app.run()

    def _terminate_daemon_process(self):
        """ Terminate the daemon process specified in the current PID file.
            """
        pid = self.pidfile.read_pid()
        try:
            os.kill(pid, signal.SIGTERM)
        except OSError as exc:
            raise DaemonRunnerStopFailureError(
                    "Failed to terminate %(pid)d: %(exc)s" % vars())

    def _stop(self):
        """ Exit the daemon process specified in the current PID file.
            """
        if not self.pidfile.is_locked():
            pidfile_path = self.pidfile.path
            raise DaemonRunnerStopFailureError(
                    "PID file %(pidfile_path)r not locked" % vars())

        if is_pidfile_stale(self.pidfile):
            self.pidfile.break_lock()
        else:
            self._terminate_daemon_process()

    def _restart(self):
        """ Stop, then start.
            """
        self._stop()
        self._start()

    action_funcs = {
            'start': _start,
            'stop': _stop,
            'restart': _restart,
            }

    def _get_action_func(self):
        """ Return the function for the specified action.

            Raises ``DaemonRunnerInvalidActionError`` if the action is
            unknown.

            """
        try:
            func = self.action_funcs[self.action]
        except KeyError:
            raise DaemonRunnerInvalidActionError(
                    "Unknown action: %(action)r" % vars(self))
        return func

    def do_action(self):
        """ Perform the requested action.
            """
        func = self._get_action_func()
        func(self)


def emit_message(message, stream=None):
    """ Emit a message to the specified stream (default `sys.stderr`). """
    if stream is None:
        stream = sys.stderr
    stream.write("%(message)s\n" % vars())
    stream.flush()


def make_pidlockfile(path, acquire_timeout):
    """ Make a PIDLockFile instance with the given filesystem path. """
    if not isinstance(path, basestring):
        error = ValueError("Not a filesystem path: %(path)r" % vars())
        raise error
    if not os.path.isabs(path):
        error = ValueError("Not an absolute path: %(path)r" % vars())
        raise error
    lockfile = pidfile.TimeoutPIDLockFile(path, acquire_timeout)

    return lockfile


def is_pidfile_stale(pidfile):
    """ Determine whether a PID file is stale.

        Return ``True`` (“stale”) if the contents of the PID file are
        valid but do not match the PID of a currently-running process;
        otherwise return ``False``.

        """
    result = False

    pidfile_pid = pidfile.read_pid()
    if pidfile_pid is not None:
        try:
            os.kill(pidfile_pid, signal.SIG_DFL)
        except OSError as exc:
            if exc.errno == errno.ESRCH:
                # The specified PID does not exist
                result = True

    return result


# Local variables:
# coding: utf-8
# mode: python
# End:
# vim: fileencoding=utf-8 filetype=python :<|MERGE_RESOLUTION|>--- conflicted
+++ resolved
@@ -10,15 +10,9 @@
 # Copyright © 2001 Jürgen Hermann
 #
 # This is free software: you may copy, modify, and/or distribute this work
-<<<<<<< HEAD
-# under the terms of the Python Software Foundation License, version 2 or
-# later as published by the Python Software Foundation.
-# No warranty expressed or implied. See the file ‘LICENSE.PSF-2’ for details.
-=======
 # under the terms of the Apache License, version 2.0 as published by the
 # Apache Software Foundation.
-# No warranty expressed or implied. See the file LICENSE.ASF-2 for details.
->>>>>>> 81bc45fc
+# No warranty expressed or implied. See the file ‘LICENSE.ASF-2’ for details.
 
 """ Daemon runner library.
     """
