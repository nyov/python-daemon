# -*- coding: utf-8 -*-

# daemon/runner.py
#
# Copyright © 2007–2009 Robert Niederreiter, Jens Klein, Ben Finney
# Copyright © 2003 Clark Evans
# Copyright © 2002 Noah Spurrier
# Copyright © 2001 Jürgen Hermann
#
# This is free software: you may copy, modify, and/or distribute this work
# under the terms of the Python Software Foundation License, version 2 or
# later as published by the Python Software Foundation.
# No warranty expressed or implied. See the file LICENSE.PSF-2 for details.

""" Daemon runner library.
    """

import sys
import os
import signal

import pidlockfile

from daemon import DaemonContext


class DaemonRunner(object):
    """ Controller for a callable running in a separate background process.

        The first command-line argument is the action to take:

        * 'start': Become a daemon and call `app.run()`.
        * 'stop': Close the daemon context.
        * 'restart': Stop, then start.

        """

    start_message = "started with pid %(pid)d"

    def __init__(self, app):
        """ Set up the parameters of a new runner.

            The `app` argument must have the following attributes:

            * `stdin_path`, `stdout_path`, `stderr_path`: Filesystem
              paths to open and replace the existing `sys.stdin`,
              `sys.stdout`, `sys.stderr`.

            * `pidfile_path`: Filesystem path to a file that will be
              used as the PID file for the daemon.

            * `run`: Callable that will be invoked when the daemon is
              started.
            
            """
        self.parse_args()
        self.app = app
        self.daemon_context = DaemonContext()
        self.daemon_context.stdin = open(app.stdin_path, 'r')
        self.daemon_context.stdout = open(app.stdout_path, 'w+')
        self.daemon_context.stderr = open(
            app.stderr_path, 'w+', buffering=0)

        self.pidfile = make_pidlockfile(app.pidfile_path)
        self.daemon_context.pidfile = self.pidfile

    def _usage_exit(self, argv):
        """ Emit a usage message, then exit.
            """
        progname = os.path.basename(argv[0])
        usage_exit_code = 2
        action_usage = "|".join(self.action_funcs.keys())
        sys.stderr.write(
            "usage: %(progname)s %(action_usage)s\n" % vars())
        sys.exit(usage_exit_code)

    def parse_args(self, argv=None):
        """ Parse command-line arguments.
            """
        if argv is None:
            argv = sys.argv

        min_args = 2
        if len(argv) < min_args:
            self._usage_exit(argv)

        self.action = argv[1]
        if self.action not in self.action_funcs:
            self._usage_exit(argv)

    def _start(self):
        """ Open the daemon context and run the application.
            """
        if self.pidfile.is_locked():
            pidfile_path = self.pidfile.path
            error = SystemExit(
                "PID file %(pidfile_path)r already locked"
                % vars())
            raise error

<<<<<<< HEAD
        self.daemon_context.open()
=======
        self.daemon_context.start()

        pid = os.getpid()
        message = self.start_message % vars()
        sys.stderr.write("%(message)s\n" % vars())
        sys.stderr.flush()

>>>>>>> 63e7b1f1
        self.app.run()

    def _stop(self):
        """ Close the daemon context.
            """
        if not self.pidfile.is_locked():
            pidfile_path = self.pidfile.path
            error = SystemExit(
                "PID file %(pidfile_path)r not locked"
                % vars())
            raise error

        pid = self.pidfile.read_pid()
        os.kill(pid, signal.SIGTERM)
        self.daemon_context.close()

    def _restart(self):
        """ Stop, then start.
            """
        self._stop()
        self._start()

    action_funcs = {
        'start': _start,
        'stop': _stop,
        'restart': _restart,
        }

    def do_action(self):
        """ Perform the requested action.
            """
        func = self.action_funcs.get(self.action, None)
        if func is None:
            raise ValueError("Unknown action: %(action)r" % vars(self))
        func(self)


def make_pidlockfile(path):
    """ Make a PIDLockFile instance with the given filesystem path. """
    lockfile = None

    if path is not None:
        if not isinstance(path, basestring):
            error = ValueError("Not a filesystem path: %(path)r" % vars())
            raise error
        if not os.path.isabs(path):
            error = ValueError("Not an absolute path: %(path)r" % vars())
            raise error
        lockfile = pidlockfile.PIDLockFile(path)

    return lockfile<|MERGE_RESOLUTION|>--- conflicted
+++ resolved
@@ -99,17 +99,13 @@
                 % vars())
             raise error
 
-<<<<<<< HEAD
         self.daemon_context.open()
-=======
-        self.daemon_context.start()
 
         pid = os.getpid()
         message = self.start_message % vars()
         sys.stderr.write("%(message)s\n" % vars())
         sys.stderr.flush()
 
->>>>>>> 63e7b1f1
         self.app.run()
 
     def _stop(self):
