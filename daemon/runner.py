# -*- coding: utf-8 -*-

# daemon/runner.py
#
# Copyright © 2007–2009 Robert Niederreiter, Jens Klein, Ben Finney
# Copyright © 2003 Clark Evans
# Copyright © 2002 Noah Spurrier
# Copyright © 2001 Jürgen Hermann
#
# This is free software: you may copy, modify, and/or distribute this work
# under the terms of the Python Software Foundation License, version 2 or
# later as published by the Python Software Foundation.
# No warranty expressed or implied. See the file LICENSE.PSF-2 for details.

""" Daemon runner library.
    """

import sys
import os
import signal

import pidlockfile

from daemon import DaemonContext


class DaemonRunner(object):
    """ Controller for a callable running in a separate background process.

        The first command-line argument is the action to take:

        * 'start': Become a daemon and call `app.run()`.
        * 'stop': Close the daemon context.
        * 'restart': Stop, then start.

        """

    def __init__(self, app):
        """ Set up the parameters of a new runner.

            The `app` argument must have the following attributes:

            * `stdin_path`, `stdout_path`, `stderr_path`: Filesystem
              paths to open and replace the existing `sys.stdin`,
              `sys.stdout`, `sys.stderr`.

            * `pidfile_path`: Filesystem path to a file that will be
              used as the PID file for the daemon.

            * `run`: Callable that will be invoked when the daemon is
              started.
            
            """
        self.parse_args()
        self.app = app
        self.daemon_context = DaemonContext()
        self.daemon_context.stdin = open(app.stdin_path, 'r')
        self.daemon_context.stdout = open(app.stdout_path, 'w+')
        self.daemon_context.stderr = open(
            app.stderr_path, 'w+', buffering=0)

        self.pidfile = make_pidlockfile(app.pidfile_path)
        self.daemon_context.pidfile = self.pidfile

    def _usage_exit(self, argv):
        """ Emit a usage message, then exit.
            """
        progname = os.path.basename(argv[0])
        usage_exit_code = 2
        action_usage = "|".join(self.action_funcs.keys())
        sys.stderr.write(
            "usage: %(progname)s %(action_usage)s\n" % vars())
        sys.exit(usage_exit_code)

    def parse_args(self, argv=None):
        """ Parse command-line arguments.
            """
        if argv is None:
            argv = sys.argv

        min_args = 2
        if len(argv) < min_args:
            self._usage_exit(argv)

        self.action = argv[1]
        if self.action not in self.action_funcs:
            self._usage_exit(argv)

    def _start(self):
        """ Open the daemon context and run the application.
            """
        if self.pidfile.is_locked():
            pidfile_path = self.pidfile.path
            error = SystemExit(
                "PID file %(pidfile_path)r already locked"
                % vars())
            raise error

        self.daemon_context.open()
        self.app.run()

    def _stop(self):
        """ Close the daemon context.
            """
        if not self.pidfile.is_locked():
            pidfile_path = self.pidfile.path
            error = SystemExit(
                "PID file %(pidfile_path)r not locked"
                % vars())
            raise error

<<<<<<< HEAD
        self.daemon_context.close()
=======
        pid = self.pidfile.read_pid()
        os.kill(pid, signal.SIGTERM)
        self.daemon_context.stop()
>>>>>>> 817950aa

    def _restart(self):
        """ Stop, then start.
            """
        self._stop()
        self._start()

    action_funcs = {
        'start': _start,
        'stop': _stop,
        'restart': _restart,
        }

    def do_action(self):
        """ Perform the requested action.
            """
        func = self.action_funcs.get(self.action, None)
        if func is None:
            raise ValueError("Unknown action: %(action)r" % vars(self))
        func(self)


def make_pidlockfile(path):
    """ Make a PIDLockFile instance with the given filesystem path. """
    lockfile = None

    if path is not None:
        if not isinstance(path, basestring):
            error = ValueError("Not a filesystem path: %(path)r" % vars())
            raise error
        if not os.path.isabs(path):
            error = ValueError("Not an absolute path: %(path)r" % vars())
            raise error
        lockfile = pidlockfile.PIDLockFile(path)

    return lockfile<|MERGE_RESOLUTION|>--- conflicted
+++ resolved
@@ -110,13 +110,9 @@
                 % vars())
             raise error
 
-<<<<<<< HEAD
-        self.daemon_context.close()
-=======
         pid = self.pidfile.read_pid()
         os.kill(pid, signal.SIGTERM)
-        self.daemon_context.stop()
->>>>>>> 817950aa
+        self.daemon_context.close()
 
     def _restart(self):
         """ Stop, then start.
