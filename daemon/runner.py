--- conflicted
+++ resolved
@@ -24,13 +24,7 @@
 import signal
 import errno
 
-<<<<<<< HEAD
 from . import pidlockfile
-=======
-import lockfile
->>>>>>> dde54a00
-
-from . import pidfile
 from .daemon import DaemonContext
 
 @@ -128,7 +122,7 @@
 
         try:
             self.daemon_context.open()
-        except lockfile.AlreadyLocked:
+        except pidlockfile.AlreadyLocked:
             pidfile_path = self.pidfile.path
             raise DaemonRunnerStartFailureError(
                     "PID file %(pidfile_path)r already locked" % vars())
@@ -145,7 +139,7 @@
         pid = self.pidfile.read_pid()
         try:
             os.kill(pid, signal.SIGTERM)
-        except OSError as exc:
+        except OSError, exc:
             raise DaemonRunnerStopFailureError(
                     "Failed to terminate %(pid)d: %(exc)s" % vars())
 
@@ -211,7 +205,7 @@
     if not os.path.isabs(path):
         error = ValueError("Not an absolute path: %(path)r" % vars())
         raise error
-    lockfile = pidfile.TimeoutPIDLockFile(path, acquire_timeout)
+    lockfile = pidlockfile.TimeoutPIDLockFile(path, acquire_timeout)
 
     return lockfile
 
@@ -230,7 +224,7 @@
     if pidfile_pid is not None:
         try:
             os.kill(pidfile_pid, signal.SIG_DFL)
-        except OSError as exc:
+        except OSError, exc:
             if exc.errno == errno.ESRCH:
                 # The specified PID does not exist.
                 result = True
