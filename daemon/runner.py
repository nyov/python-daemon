--- conflicted
+++ resolved
@@ -122,11 +122,6 @@
                 % vars())
             raise error
 
-<<<<<<< HEAD
-        pid = self.pidfile.read_pid()
-        os.kill(pid, signal.SIGTERM)
-        self.daemon_context.close()
-=======
         if pidfile_lock_is_stale(self.pidfile):
             self.pidfile.break_lock()
         else:
@@ -139,8 +134,7 @@
                     % vars())
                 raise error
 
-        self.daemon_context.stop()
->>>>>>> ff020002
+        self.daemon_context.close()
 
     def _restart(self):
         """ Stop, then start.
