--- conflicted
+++ resolved
@@ -133,12 +133,7 @@
                     "Failed to terminate %(pid)d: %(exc)s"
                     % vars())
                 raise error
-<<<<<<< HEAD
-
-        self.daemon_context.close()
-=======
-            self.daemon_context.stop()
->>>>>>> 14edd2e3
+            self.daemon_context.close()
 
     def _restart(self):
         """ Stop, then start.
