# -*- coding: utf-8 -*-

# setup.py
# Part of ‘python-daemon’, an implementation of PEP 3143.
#
# Copyright © 2008–2014 Ben Finney <ben+python@benfinney.id.au>
# Copyright © 2008 Robert Niederreiter, Jens Klein
#
# This is free software: you may copy, modify, and/or distribute this work
# under the terms of the GNU General Public License as published by the
# Free Software Foundation; version 3 of that license or any later version.
# No warranty expressed or implied. See the file LICENSE.GPL-3 for details.

""" Distribution setup for ‘python-daemon’ library.
    """

from __future__ import unicode_literals

import pydoc

from setuptools import setup, find_packages


distribution_name = "python-daemon"
main_module_name = 'daemon'
main_module = __import__(main_module_name, fromlist=[b'_metadata'])
metadata = main_module._metadata

synopsis, long_description = pydoc.splitdoc(
        pydoc.getdoc(main_module))


setup(
        name=distribution_name,
        version=metadata.version,
        packages=find_packages(exclude=["test"]),

        # Setuptools metadata.
        zip_safe=False,
        test_suite="test.suite",
        tests_require=[
            "MiniMock >=1.2.2",
            ],
        install_requires=[
            "setuptools",
            "lockfile >=0.9",
            ],

        # PyPI metadata.
<<<<<<< HEAD
        author=metadata.author_name,
        author_email=metadata.author_email,
        description=short_description,
        license=metadata.license,
=======
        author=version.author_name,
        author_email=version.author_email,
        description=synopsis,
        license=version.license,
>>>>>>> 2b043f80
        keywords="daemon fork unix".split(),
        url=metadata.url,
        long_description=long_description,
        classifiers=[
            # Reference: http://pypi.python.org/pypi?%3Aaction=list_classifiers
            "Development Status :: 4 - Beta",
            "License :: OSI Approved :: Apache Software License",
            "Operating System :: POSIX",
            "Programming Language :: Python :: 2.6",
            "Programming Language :: Python :: 2.7",
            "Intended Audience :: Developers",
            "Topic :: Software Development :: Libraries :: Python Modules",
            ],
        )


# Local variables:
# coding: utf-8
# mode: python
# End:
# vim: fileencoding=utf-8 filetype=python :<|MERGE_RESOLUTION|>--- conflicted
+++ resolved
@@ -49,17 +49,10 @@
             ],
 
         # PyPI metadata.
-<<<<<<< HEAD
         author=metadata.author_name,
         author_email=metadata.author_email,
-        description=short_description,
+        description=synopsis,
         license=metadata.license,
-=======
-        author=version.author_name,
-        author_email=version.author_email,
-        description=synopsis,
-        license=version.license,
->>>>>>> 2b043f80
         keywords="daemon fork unix".split(),
         url=metadata.url,
         long_description=long_description,
