# -*- coding: utf-8 -*-

# test/scaffold.py
# Part of ‘python-daemon’, an implementation of PEP 3143.
#
<<<<<<< HEAD
# Copyright © 2007–2010 Ben Finney <ben+python@benfinney.id.au>
#
# This is free software; you may copy, modify and/or distribute this work
# under the terms of the GNU General Public License, version 2 or later.
# No warranty expressed or implied. See the file ‘LICENSE.GPL-2’ for details.
=======
# Copyright © 2007–2014 Ben Finney <ben+python@benfinney.id.au>
#
# This is free software: you may copy, modify, and/or distribute this work
# under the terms of the Apache License, version 2.0 as published by the
# Apache Software Foundation.
# No warranty expressed or implied. See the file LICENSE.ASF-2 for details.
>>>>>>> 81bc45fc

""" Scaffolding for unit test modules.
    """

from __future__ import unicode_literals

import unittest
from unittest import (
    TestSuite,
    TestLoader,
    )
import doctest
import logging
import os
import sys
import fnmatch
import pkgutil
import imp
import operator
import textwrap
<<<<<<< HEAD
from copy import deepcopy

from minimock import (
    Mock,
    TraceTracker as MockTracker,
    mock,
    restore as mock_restore,
    )
import testscenarios
=======
try:
    # Python 2.6 or greater?
    from functools import reduce
except ImportError:
    # Not available, so try the builtin function.
    assert reduce

import testscenarios
import testtools.testcase
from minimock import (
        Mock,
        TraceTracker as MockTracker,
        mock,
        restore as mock_restore,
        )
>>>>>>> 81bc45fc


test_dir = os.path.dirname(os.path.abspath(__file__))
parent_dir = os.path.dirname(test_dir)
if not test_dir in sys.path:
    sys.path.insert(1, test_dir)
if not parent_dir in sys.path:
    sys.path.insert(1, parent_dir)

# Disable all but the most critical logging messages.
logging.disable(logging.CRITICAL)


<<<<<<< HEAD
PYTHON_SOURCE_SUFFIX = [
    suffix for (suffix, dummy, mod_type) in imp.get_suffixes()
        if mod_type is imp.PY_SOURCE
    ][0]

UNITTEST_MODULE_GLOB = "test_*" + PYTHON_SOURCE_SUFFIX


def get_modules(dir_paths, filename_glob):
    """ Return a list of modules under `dir_paths` matching `filename_glob`. """
    modules = []
=======
def get_python_module_names(file_list, file_suffix='.py'):
    """ Return a list of module names from a filename list. """
    module_names = [
            m[:m.rfind(file_suffix)] for m in file_list
            if m.endswith(file_suffix)]
    return module_names
>>>>>>> 81bc45fc

    for (importer, name, is_package) in pkgutil.walk_packages(dir_paths):
        loader = importer.find_module(name)
        file_path = loader.get_filename(name)
        if fnmatch.fnmatch(os.path.basename(file_path), filename_glob):
            modules.append(loader.load_module(name))

<<<<<<< HEAD
    return modules
=======
def get_test_module_names(module_list, module_prefix='test_'):
    """ Return the list of module names that qualify as test modules. """
    module_names = [
            m for m in module_list
            if m.startswith(module_prefix)]
    return module_names
>>>>>>> 81bc45fc


def make_unittest_suite(path=test_dir):
    """ Return a unit test suite of test cases from modules in `path`. """
    suite = TestSuite()

    dir_paths = [path]
    test_modules = get_modules(dir_paths, UNITTEST_MODULE_GLOB)

    loader = TestLoader()
    for module in test_modules:
        suite.addTests(loader.loadTestsFromModule(module))

    return suite


def get_function_signature(func):
    """ Get the function signature as a mapping of attributes. """
    arg_count = func.func_code.co_argcount
    arg_names = func.func_code.co_varnames[:arg_count]

    arg_defaults = {}
    func_defaults = ()
    if func.func_defaults is not None:
        func_defaults = func.func_defaults
    for (name, value) in zip(arg_names[::-1], func_defaults[::-1]):
        arg_defaults[name] = value

    signature = {
            'name': func.__name__,
            'arg_count': arg_count,
            'arg_names': arg_names,
            'arg_defaults': arg_defaults,
            }

    non_pos_names = list(func.func_code.co_varnames[arg_count:])
    COLLECTS_ARBITRARY_POSITIONAL_ARGS = 0x04
    if func.func_code.co_flags & COLLECTS_ARBITRARY_POSITIONAL_ARGS:
        signature['var_args'] = non_pos_names.pop(0)
    COLLECTS_ARBITRARY_KEYWORD_ARGS = 0x08
    if func.func_code.co_flags & COLLECTS_ARBITRARY_KEYWORD_ARGS:
        signature['var_kw_args'] = non_pos_names.pop(0)

    return signature


def format_function_signature(func):
    """ Format the function signature as printable text. """
    signature = get_function_signature(func)

    args_text = []
    for arg_name in signature['arg_names']:
        if arg_name in signature['arg_defaults']:
            arg_default = signature['arg_defaults'][arg_name]
            arg_text_template = "%(arg_name)s=%(arg_default)r"
        else:
            arg_text_template = "%(arg_name)s"
        args_text.append(arg_text_template % vars())
    if 'var_args' in signature:
        args_text.append("*%(var_args)s" % signature)
    if 'var_kw_args' in signature:
        args_text.append("**%(var_kw_args)s" % signature)
    signature_args_text = ", ".join(args_text)

    func_name = signature['name']
    signature_text = (
            "%(func_name)s(%(signature_args_text)s)" % vars())

    return signature_text


<<<<<<< HEAD
class TestCase(testscenarios.TestWithScenarios):
=======
class TestCase(testscenarios.TestWithScenarios, testtools.testcase.TestCase):
>>>>>>> 81bc45fc
    """ Test case behaviour. """

    def failUnlessRaises(self, exc_class, func, *args, **kwargs):
        """ Fail unless the function call raises the expected exception.

            Fail the test if an instance of the exception class
            ``exc_class`` is not raised when calling ``func`` with the
            arguments ``*args`` and ``**kwargs``.

            """
        try:
            super(TestCase, self).failUnlessRaises(
                    exc_class, func, *args, **kwargs)
        except self.failureException:
            exc_class_name = exc_class.__name__
            msg = (
                    "Exception %(exc_class_name)s not raised"
                    " for function call:"
                    " func=%(func)r args=%(args)r kwargs=%(kwargs)r"
                    ) % vars()
            raise self.failureException(msg)

    def failIfIs(self, first, second, msg=None):
        """ Fail if the two objects are identical.

            Fail the test if ``first`` and ``second`` are identical,
            as determined by the ``is`` operator.

            """
        if first is second:
            if msg is None:
                msg = "%(first)r is %(second)r" % vars()
            raise self.failureException(msg)

    def failUnlessIs(self, first, second, msg=None):
        """ Fail unless the two objects are identical.

            Fail the test unless ``first`` and ``second`` are
            identical, as determined by the ``is`` operator.

            """
        if first is not second:
            if msg is None:
                msg = "%(first)r is not %(second)r" % vars()
            raise self.failureException(msg)

    assertIs = failUnlessIs
    assertNotIs = failIfIs

    def failIfIn(self, first, second, msg=None):
        """ Fail if the second object is in the first.

            Fail the test if ``first`` contains ``second``, as
            determined by the ``in`` operator.

            """
        if second in first:
            if msg is None:
                msg = "%(second)r is in %(first)r" % vars()
            raise self.failureException(msg)

    def failUnlessIn(self, first, second, msg=None):
        """ Fail unless the second object is in the first.

            Fail the test unless ``first`` contains ``second``, as
            determined by the ``in`` operator.

            """
        if second not in first:
            if msg is None:
                msg = "%(second)r is not in %(first)r" % vars()
            raise self.failureException(msg)

    assertIn = failUnlessIn
    assertNotIn = failIfIn

    def failUnlessOutputCheckerMatch(self, want, got, msg=None):
        """ Fail unless the specified string matches the expected.

            Fail the test unless ``want`` matches ``got``, as
            determined by a ``doctest.OutputChecker`` instance. This
            is not an equality check, but a pattern match according to
            the ``OutputChecker`` rules.

            """
        checker = doctest.OutputChecker()
        want = textwrap.dedent(want)
        source = ""
        example = doctest.Example(source, want)
        got = textwrap.dedent(got)
        checker_optionflags = reduce(operator.or_, [
                doctest.ELLIPSIS,
                ])
        if not checker.check_output(want, got, checker_optionflags):
            if msg is None:
                diff = checker.output_difference(
                        example, got, checker_optionflags)
                msg = "\n".join([
                        "Output received did not match expected output",
                        "%(diff)s",
                        ]) % vars()
            raise self.failureException(msg)

    assertOutputCheckerMatch = failUnlessOutputCheckerMatch

    def failUnlessMockCheckerMatch(self, want, tracker=None, msg=None):
        """ Fail unless the mock tracker matches the wanted output.

            Fail the test unless `want` matches the output tracked by
            `tracker` (defaults to ``self.mock_tracker``. This is not
            an equality check, but a pattern match according to the
            ``minimock.MinimockOutputChecker`` rules.

            """
        if tracker is None:
            tracker = self.mock_tracker
        if not tracker.check(want):
            if msg is None:
                diff = tracker.diff(want)
                msg = "\n".join([
                        "Output received did not match expected output",
                        "%(diff)s",
                        ]) % vars()
            raise self.failureException(msg)

    def failIfMockCheckerMatch(self, want, tracker=None, msg=None):
        """ Fail if the mock tracker matches the specified output.

            Fail the test if `want` matches the output tracked by
            `tracker` (defaults to ``self.mock_tracker``. This is not
            an equality check, but a pattern match according to the
            ``minimock.MinimockOutputChecker`` rules.

            """
        if tracker is None:
            tracker = self.mock_tracker
        if tracker.check(want):
            if msg is None:
                diff = tracker.diff(want)
                msg = "\n".join([
                        "Output received matched specified undesired output",
                        "%(diff)s",
                        ]) % vars()
            raise self.failureException(msg)

    assertMockCheckerMatch = failUnlessMockCheckerMatch
    assertNotMockCheckerMatch = failIfMockCheckerMatch

    def failIfIsInstance(self, obj, classes, msg=None):
        """ Fail if the object is an instance of the specified classes.

            Fail the test if the object ``obj`` is an instance of any
            of ``classes``.

            """
        if isinstance(obj, classes):
            if msg is None:
                msg = (
                        "%(obj)r is an instance of one of %(classes)r"
                        ) % vars()
            raise self.failureException(msg)

    def failUnlessIsInstance(self, obj, classes, msg=None):
        """ Fail unless the object is an instance of the specified classes.

            Fail the test unless the object ``obj`` is an instance of
            any of ``classes``.

            """
        if not isinstance(obj, classes):
            if msg is None:
                msg = (
                        "%(obj)r is not an instance of any of %(classes)r"
                        ) % vars()
            raise self.failureException(msg)

    assertIsInstance = failUnlessIsInstance
    assertNotIsInstance = failIfIsInstance

    def failUnlessFunctionInTraceback(self, traceback, function, msg=None):
        """ Fail if the function is not in the traceback.

            Fail the test if the function ``function`` is not at any
            of the levels in the traceback object ``traceback``.

            """
        func_in_traceback = False
        expect_code = function.func_code
        current_traceback = traceback
        while current_traceback is not None:
            if expect_code is current_traceback.tb_frame.f_code:
                func_in_traceback = True
                break
            current_traceback = current_traceback.tb_next

        if not func_in_traceback:
            if msg is None:
                msg = (
                        "Traceback did not lead to original function"
                        " %(function)s"
                        ) % vars()
            raise self.failureException(msg)

    assertFunctionInTraceback = failUnlessFunctionInTraceback

    def failUnlessFunctionSignatureMatch(self, first, second, msg=None):
        """ Fail if the function signatures do not match.

            Fail the test if the function signature does not match
            between the ``first`` function and the ``second``
            function.

            The function signature includes:

            * function name,

            * count of named parameters,

            * sequence of named parameters,

            * default values of named parameters,

            * collector for arbitrary positional arguments,

            * collector for arbitrary keyword arguments.

            """
        first_signature = get_function_signature(first)
        second_signature = get_function_signature(second)

        if first_signature != second_signature:
            if msg is None:
                first_signature_text = format_function_signature(first)
                second_signature_text = format_function_signature(second)
                msg = (textwrap.dedent("""\
                        Function signatures do not match:
                            %(first_signature)r != %(second_signature)r
                        Expected:
                            %(first_signature_text)s
                        Got:
                            %(second_signature_text)s""")
                        ) % vars()
            raise self.failureException(msg)

    assertFunctionSignatureMatch = failUnlessFunctionSignatureMatch


class Exception_TestCase(TestCase):
    """ Test cases for exception classes. """

<<<<<<< HEAD
=======
    def __init__(self, *args, **kwargs):
        """ Set up a new instance. """
        self.valid_exceptions = NotImplemented
        super(Exception_TestCase, self).__init__(*args, **kwargs)

    def setUp(self):
        """ Set up test fixtures. """
        for exc_type, params in self.valid_exceptions.items():
            args = (None, ) * params['min_args']
            params['args'] = args
            instance = exc_type(*args)
            params['instance'] = instance

        super(Exception_TestCase, self).setUp()

>>>>>>> 81bc45fc
    def test_exception_instance(self):
        """ Exception instance should be created. """
        self.failIfIs(None, self.instance)

    def test_exception_types(self):
<<<<<<< HEAD
        """ Exception instance should match expected types. """
        for match_type in self.types:
            self.failUnlessIsInstance(self.instance, match_type)


def make_exception_scenarios(scenarios):
    """ Make test scenarios for exception classes.

        Use this with `testscenarios` to adapt `Exception_TestCase`_
        for any exceptions that need testing.

        :param scenarios:
            List of scenarios Each scenario is a tuple (`name`, `map`)
            where `map` is a mapping of attributes to be applied to
            each test case. Attributes map must contain items for:

            :key exc_type:
                The exception type to be tested.
            :key min_args:
                The minimum argument count for the exception instance
                initialiser.
            :key types:
                Sequence of types that should be superclasses of each
                instance of the exception type.

        :return:
            List of scenarios with additional mapping entries.

        """
    updated_scenarios = deepcopy(scenarios)
    for (name, scenario) in updated_scenarios:
        args = (None,) * scenario['min_args']
        scenario['args'] = args
        instance = scenario['exc_type'](*args)
        scenario['instance'] = instance

    return updated_scenarios


# This monkey-patch is needed only until ‘testscenarios’ incorporates
# this behaviour for scenario short descriptions.

def apply_scenario((name, parameters), test):
    """Apply scenario to test.

    :param scenario: A tuple (name, parameters) to apply to the test. The test
        is cloned, its id adjusted to have (name) after it, and the parameters
        dict is used to update the new test.
    :param test: The test to apply the scenario to. This test is unaltered.
    :return: A new test cloned from test, with the scenario applied.
    """
    scenario_suffix = '(' + name + ')'
    newtest = testscenarios.scenarios.clone_test_with_new_id(test,
        test.id() + scenario_suffix)
    test_desc = test.shortDescription()
    if test_desc is not None:
        newtest_desc = "%(test_desc)s %(scenario_suffix)s" % vars()
        newtest.shortDescription = (lambda: newtest_desc)
    for key, value in parameters.iteritems():
        setattr(newtest, key, value)
    return newtest

testscenarios.scenarios.apply_scenario = apply_scenario
testscenarios.apply_scenario = apply_scenario
=======
        """ Exception instances should match expected types. """
        for params in self.valid_exceptions.values():
            instance = params['instance']
            for match_type in params['types']:
                match_type_name = match_type.__name__
                fail_msg = (
                        "%(instance)r is not an instance of"
                        " %(match_type_name)s"
                        ) % vars()
                self.failUnless(
                        isinstance(instance, match_type),
                        msg=fail_msg)


# Local variables:
# coding: utf-8
# mode: python
# End:
# vim: fileencoding=utf-8 filetype=python :
>>>>>>> 81bc45fc
<|MERGE_RESOLUTION|>--- conflicted
+++ resolved
@@ -3,20 +3,12 @@
 # test/scaffold.py
 # Part of ‘python-daemon’, an implementation of PEP 3143.
 #
-<<<<<<< HEAD
-# Copyright © 2007–2010 Ben Finney <ben+python@benfinney.id.au>
-#
-# This is free software; you may copy, modify and/or distribute this work
-# under the terms of the GNU General Public License, version 2 or later.
-# No warranty expressed or implied. See the file ‘LICENSE.GPL-2’ for details.
-=======
 # Copyright © 2007–2014 Ben Finney <ben+python@benfinney.id.au>
 #
 # This is free software: you may copy, modify, and/or distribute this work
 # under the terms of the Apache License, version 2.0 as published by the
 # Apache Software Foundation.
-# No warranty expressed or implied. See the file LICENSE.ASF-2 for details.
->>>>>>> 81bc45fc
+# No warranty expressed or implied. See the file ‘LICENSE.ASF-2’ for details.
 
 """ Scaffolding for unit test modules.
     """
@@ -37,17 +29,7 @@
 import imp
 import operator
 import textwrap
-<<<<<<< HEAD
 from copy import deepcopy
-
-from minimock import (
-    Mock,
-    TraceTracker as MockTracker,
-    mock,
-    restore as mock_restore,
-    )
-import testscenarios
-=======
 try:
     # Python 2.6 or greater?
     from functools import reduce
@@ -63,7 +45,6 @@
         mock,
         restore as mock_restore,
         )
->>>>>>> 81bc45fc
 
  
@@ -79,56 +60,28 @@
 
  
-<<<<<<< HEAD
-PYTHON_SOURCE_SUFFIX = [
-    suffix for (suffix, dummy, mod_type) in imp.get_suffixes()
-        if mod_type is imp.PY_SOURCE
-    ][0]
-
-UNITTEST_MODULE_GLOB = "test_*" + PYTHON_SOURCE_SUFFIX
-
--
-def get_modules(dir_paths, filename_glob):
-    """ Return a list of modules under `dir_paths` matching `filename_glob`. """
-    modules = []
-=======
 def get_python_module_names(file_list, file_suffix='.py'):
     """ Return a list of module names from a filename list. """
     module_names = [
             m[:m.rfind(file_suffix)] for m in file_list
             if m.endswith(file_suffix)]
     return module_names
->>>>>>> 81bc45fc
-
-    for (importer, name, is_package) in pkgutil.walk_packages(dir_paths):
-        loader = importer.find_module(name)
-        file_path = loader.get_filename(name)
-        if fnmatch.fnmatch(os.path.basename(file_path), filename_glob):
-            modules.append(loader.load_module(name))
-
-<<<<<<< HEAD
-    return modules
-=======
+
+
 def get_test_module_names(module_list, module_prefix='test_'):
     """ Return the list of module names that qualify as test modules. """
     module_names = [
             m for m in module_list
             if m.startswith(module_prefix)]
     return module_names
->>>>>>> 81bc45fc
-
-
-def make_unittest_suite(path=test_dir):
-    """ Return a unit test suite of test cases from modules in `path`. """
-    suite = TestSuite()
-
-    dir_paths = [path]
-    test_modules = get_modules(dir_paths, UNITTEST_MODULE_GLOB)
-
-    loader = TestLoader()
-    for module in test_modules:
-        suite.addTests(loader.loadTestsFromModule(module))
+
+
+def make_suite(path=test_dir):
+    """ Create the test suite for the given path. """
+    loader = unittest.TestLoader()
+    python_module_names = get_python_module_names(os.listdir(path))
+    test_module_names = get_test_module_names(python_module_names)
+    suite = loader.loadTestsFromNames(test_module_names)
 
     return suite
 
@@ -190,11 +143,7 @@
 
  
-<<<<<<< HEAD
-class TestCase(testscenarios.TestWithScenarios):
-=======
 class TestCase(testscenarios.TestWithScenarios, testtools.testcase.TestCase):
->>>>>>> 81bc45fc
     """ Test case behaviour. """
 
     def failUnlessRaises(self, exc_class, func, *args, **kwargs):
@@ -446,30 +395,11 @@
 class Exception_TestCase(TestCase):
     """ Test cases for exception classes. """
 
-<<<<<<< HEAD
-=======
-    def __init__(self, *args, **kwargs):
-        """ Set up a new instance. """
-        self.valid_exceptions = NotImplemented
-        super(Exception_TestCase, self).__init__(*args, **kwargs)
-
-    def setUp(self):
-        """ Set up test fixtures. """
-        for exc_type, params in self.valid_exceptions.items():
-            args = (None, ) * params['min_args']
-            params['args'] = args
-            instance = exc_type(*args)
-            params['instance'] = instance
-
-        super(Exception_TestCase, self).setUp()
-
->>>>>>> 81bc45fc
     def test_exception_instance(self):
         """ Exception instance should be created. """
         self.failIfIs(None, self.instance)
 
     def test_exception_types(self):
-<<<<<<< HEAD
         """ Exception instance should match expected types. """
         for match_type in self.types:
             self.failUnlessIsInstance(self.instance, match_type)
@@ -535,19 +465,6 @@
 
 testscenarios.scenarios.apply_scenario = apply_scenario
 testscenarios.apply_scenario = apply_scenario
-=======
-        """ Exception instances should match expected types. """
-        for params in self.valid_exceptions.values():
-            instance = params['instance']
-            for match_type in params['types']:
-                match_type_name = match_type.__name__
-                fail_msg = (
-                        "%(instance)r is not an instance of"
-                        " %(match_type_name)s"
-                        ) % vars()
-                self.failUnless(
-                        isinstance(instance, match_type),
-                        msg=fail_msg)
 
  
@@ -555,5 +472,4 @@
 # coding: utf-8
 # mode: python
 # End:
-# vim: fileencoding=utf-8 filetype=python :
->>>>>>> 81bc45fc
+# vim: fileencoding=utf-8 filetype=python :