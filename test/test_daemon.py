# -*- coding: utf-8 -*-
#
# test/test_daemon.py
# Part of ‘python-daemon’, an implementation of PEP 3143.
#
# Copyright © 2008–2015 Ben Finney <ben+python@benfinney.id.au>
#
# This is free software: you may copy, modify, and/or distribute this work
# under the terms of the Apache License, version 2.0 as published by the
# Apache Software Foundation.
# No warranty expressed or implied. See the file ‘LICENSE.ASF-2’ for details.

""" Unit test for ‘daemon’ module.
    """

from __future__ import (absolute_import, unicode_literals)

import os
import sys
import pwd
import tempfile
import resource
import errno
import signal
import socket
from types import ModuleType
import collections
import functools
try:
    # Standard library of Python 2.7 and later.
    from io import StringIO
except ImportError:
    # Standard library of Python 2.6 and earlier.
    from StringIO import StringIO

import mock

from . import scaffold
from .scaffold import (basestring, unicode)
from .test_pidfile import (
        FakeFileDescriptorStringIO,
        setup_pidfile_fixtures,
        )

import daemon


class ModuleExceptions_TestCase(scaffold.Exception_TestCase):
    """ Test cases for module exception classes. """

    scenarios = scaffold.make_exception_scenarios([
            ('daemon.daemon.DaemonError', dict(
                exc_type = daemon.daemon.DaemonError,
                min_args = 1,
                types = [Exception],
                )),
            ('daemon.daemon.DaemonOSEnvironmentError', dict(
                exc_type = daemon.daemon.DaemonOSEnvironmentError,
                min_args = 1,
                types = [daemon.daemon.DaemonError, OSError],
                )),
            ('daemon.daemon.DaemonProcessDetachError', dict(
                exc_type = daemon.daemon.DaemonProcessDetachError,
                min_args = 1,
                types = [daemon.daemon.DaemonError, OSError],
                )),
            ])


def setup_daemon_context_fixtures(testcase):
    """ Set up common test fixtures for DaemonContext test case.

        :param testcase: A ``TestCase`` instance to decorate.
        :return: ``None``.

        Decorate the `testcase` with fixtures for tests involving
        `DaemonContext`.

        """
    setup_streams_fixtures(testcase)

    setup_pidfile_fixtures(testcase)

    testcase.fake_pidfile_path = tempfile.mktemp()
    testcase.mock_pidlockfile = mock.MagicMock()
    testcase.mock_pidlockfile.path = testcase.fake_pidfile_path

    testcase.test_pwent = pwd.struct_passwd(sequence=[
            testcase.getUniqueString(), # pw_name
            testcase.getUniqueString(), # pw_passwd
            testcase.getUniqueInteger(), # pw_uid
            testcase.getUniqueInteger(), # pw_gid
            testcase.getUniqueString(), # pw_gecos
            testcase.getUniqueString(), # pw_dir
            testcase.getUniqueString(), # pw_shell
            ])
    def fake_getpwuid(uid):
        pwent = None
        if uid == testcase.test_pwent.pw_uid:
            pwent = testcase.test_pwent
        else:
            raise KeyError("getpwuid(): uid not found: %(uid)r" % vars())
        return pwent

    func_patcher_pwd_getpwuid = mock.patch.object(
            pwd, "getpwuid",
            side_effect=fake_getpwuid)
    func_patcher_pwd_getpwuid.start()
    testcase.addCleanup(func_patcher_pwd_getpwuid.stop)

    testcase.daemon_context_args = dict(
            stdin=testcase.stream_files_by_name['stdin'],
            stdout=testcase.stream_files_by_name['stdout'],
            stderr=testcase.stream_files_by_name['stderr'],
            )
    testcase.test_instance = daemon.DaemonContext(
            **testcase.daemon_context_args)

fake_default_signal_map = object()

@mock.patch.object(
        daemon.daemon, "is_detach_process_context_required",
        new=(lambda: True))
@mock.patch.object(
        daemon.daemon, "make_default_signal_map",
        new=(lambda: fake_default_signal_map))
@mock.patch.object(os, "setgid", new=(lambda x: object()))
@mock.patch.object(os, "setuid", new=(lambda x: object()))
class DaemonContext_BaseTestCase(scaffold.TestCase):
    """ Base class for DaemonContext test case classes. """

    def setUp(self):
        """ Set up test fixtures. """
        super(DaemonContext_BaseTestCase, self).setUp()

        setup_daemon_context_fixtures(self)


class DaemonContext_TestCase(DaemonContext_BaseTestCase):
    """ Test cases for DaemonContext class. """

    def test_instantiate(self):
        """ New instance of DaemonContext should be created. """
        self.assertIsInstance(
                self.test_instance, daemon.daemon.DaemonContext)

    def test_minimum_zero_arguments(self):
        """ Initialiser should not require any arguments. """
        instance = daemon.daemon.DaemonContext()
        self.assertIsNot(instance, None)

    def test_has_specified_chroot_directory(self):
        """ Should have specified chroot_directory option. """
        args = dict(
                chroot_directory=object(),
                )
        expected_directory = args['chroot_directory']
        instance = daemon.daemon.DaemonContext(**args)
        self.assertEqual(expected_directory, instance.chroot_directory)

    def test_has_specified_working_directory(self):
        """ Should have specified working_directory option. """
        args = dict(
                working_directory=object(),
                )
        expected_directory = args['working_directory']
        instance = daemon.daemon.DaemonContext(**args)
        self.assertEqual(expected_directory, instance.working_directory)

    def test_has_default_working_directory(self):
        """ Should have default working_directory option. """
        args = dict()
        expected_directory = "/"
        instance = daemon.daemon.DaemonContext(**args)
        self.assertEqual(expected_directory, instance.working_directory)

    def test_has_specified_creation_mask(self):
        """ Should have specified umask option. """
        args = dict(
                umask=object(),
                )
        expected_mask = args['umask']
        instance = daemon.daemon.DaemonContext(**args)
        self.assertEqual(expected_mask, instance.umask)

    def test_has_default_creation_mask(self):
        """ Should have default umask option. """
        args = dict()
        expected_mask = 0
        instance = daemon.daemon.DaemonContext(**args)
        self.assertEqual(expected_mask, instance.umask)

    def test_has_specified_uid(self):
        """ Should have specified uid option. """
        args = dict(
                uid=self.getUniqueInteger(),
                )
        expected_id = args['uid']
        instance = daemon.daemon.DaemonContext(**args)
        self.assertEqual(expected_id, instance.uid)

    def test_has_derived_uid(self):
        """ Should have uid option derived from process. """
        args = dict()
        expected_id = os.getuid()
        instance = daemon.daemon.DaemonContext(**args)
        self.assertEqual(expected_id, instance.uid)

    def test_has_specified_gid(self):
        """ Should have specified gid option. """
        args = dict(
                gid=self.getUniqueInteger(),
                )
        expected_id = args['gid']
        instance = daemon.daemon.DaemonContext(**args)
        self.assertEqual(expected_id, instance.gid)

    def test_has_derived_gid(self):
        """ Should have gid option derived from process. """
        args = dict()
        expected_id = os.getgid()
        instance = daemon.daemon.DaemonContext(**args)
        self.assertEqual(expected_id, instance.gid)

    def test_has_specified_initgroups(self):
        """ Should have specified `initgroups` option. """
        args = dict(
                initgroups=False,
                )
        expected_value = args['initgroups']
        instance = daemon.daemon.DaemonContext(**args)
        self.assertEqual(expected_value, instance.initgroups)

    def test_has_default_initgroups(self):
        """ Should have default `initgroups` option. """
        args = dict()
        expected_value = True
        instance = daemon.daemon.DaemonContext(**args)
        self.assertEqual(expected_value, instance.initgroups)

    def test_has_specified_detach_process(self):
        """ Should have specified detach_process option. """
        args = dict(
                detach_process=object(),
                )
        expected_value = args['detach_process']
        instance = daemon.daemon.DaemonContext(**args)
        self.assertEqual(expected_value, instance.detach_process)

    def test_has_derived_detach_process(self):
        """ Should have detach_process option derived from environment. """
        args = dict()
        func = daemon.daemon.is_detach_process_context_required
        expected_value = func()
        instance = daemon.daemon.DaemonContext(**args)
        self.assertEqual(expected_value, instance.detach_process)

    def test_has_specified_files_preserve(self):
        """ Should have specified files_preserve option. """
        args = dict(
                files_preserve=object(),
                )
        expected_files_preserve = args['files_preserve']
        instance = daemon.daemon.DaemonContext(**args)
        self.assertEqual(expected_files_preserve, instance.files_preserve)

    def test_has_specified_pidfile(self):
        """ Should have the specified pidfile. """
        args = dict(
                pidfile=object(),
                )
        expected_pidfile = args['pidfile']
        instance = daemon.daemon.DaemonContext(**args)
        self.assertEqual(expected_pidfile, instance.pidfile)

    def test_has_specified_stdin(self):
        """ Should have specified stdin option. """
        args = dict(
                stdin=object(),
                )
        expected_file = args['stdin']
        instance = daemon.daemon.DaemonContext(**args)
        self.assertEqual(expected_file, instance.stdin)

    def test_has_specified_stdout(self):
        """ Should have specified stdout option. """
        args = dict(
                stdout=object(),
                )
        expected_file = args['stdout']
        instance = daemon.daemon.DaemonContext(**args)
        self.assertEqual(expected_file, instance.stdout)

    def test_has_specified_stderr(self):
        """ Should have specified stderr option. """
        args = dict(
                stderr=object(),
                )
        expected_file = args['stderr']
        instance = daemon.daemon.DaemonContext(**args)
        self.assertEqual(expected_file, instance.stderr)

    def test_has_specified_signal_map(self):
        """ Should have specified signal_map option. """
        args = dict(
                signal_map=object(),
                )
        expected_signal_map = args['signal_map']
        instance = daemon.daemon.DaemonContext(**args)
        self.assertEqual(expected_signal_map, instance.signal_map)

    def test_has_derived_signal_map(self):
        """ Should have signal_map option derived from system. """
        args = dict()
        expected_signal_map = daemon.daemon.make_default_signal_map()
        instance = daemon.daemon.DaemonContext(**args)
        self.assertEqual(expected_signal_map, instance.signal_map)


class DaemonContext_is_open_TestCase(DaemonContext_BaseTestCase):
    """ Test cases for DaemonContext.is_open property. """

    def test_begin_false(self):
        """ Initial value of is_open should be False. """
        instance = self.test_instance
        self.assertEqual(False, instance.is_open)

    def test_write_fails(self):
        """ Writing to is_open should fail. """
        instance = self.test_instance
        self.assertRaises(
                AttributeError,
                setattr, instance, 'is_open', object())


class DaemonContext_open_TestCase(DaemonContext_BaseTestCase):
    """ Test cases for DaemonContext.open method. """

    def setUp(self):
        """ Set up test fixtures. """
        super(DaemonContext_open_TestCase, self).setUp()

        self.test_instance._is_open = False

        self.mock_module_daemon = mock.MagicMock()
        daemon_func_patchers = dict(
                (func_name, mock.patch.object(
                    daemon.daemon, func_name))
                for func_name in [
                    "detach_process_context",
                    "change_working_directory",
                    "change_root_directory",
                    "change_file_creation_mask",
                    "change_process_owner",
                    "prevent_core_dump",
                    "close_all_open_files",
                    "redirect_stream",
                    "set_signal_handlers",
                    "register_atexit_function",
                    ])
        for (func_name, patcher) in daemon_func_patchers.items():
            mock_func = patcher.start()
            self.addCleanup(patcher.stop)
            self.mock_module_daemon.attach_mock(mock_func, func_name)

        self.mock_module_daemon.attach_mock(mock.Mock(), 'DaemonContext')

        self.test_files_preserve_fds = object()
        self.test_signal_handler_map = object()
        daemoncontext_method_return_values = {
                '_get_exclude_file_descriptors':
                    self.test_files_preserve_fds,
                '_make_signal_handler_map':
                    self.test_signal_handler_map,
                }
        daemoncontext_func_patchers = dict(
                (func_name, mock.patch.object(
                    daemon.daemon.DaemonContext,
                    func_name,
                    return_value=return_value))
                for (func_name, return_value) in
                    daemoncontext_method_return_values.items())
        for (func_name, patcher) in daemoncontext_func_patchers.items():
            mock_func = patcher.start()
            self.addCleanup(patcher.stop)
            self.mock_module_daemon.DaemonContext.attach_mock(
                    mock_func, func_name)

    def test_performs_steps_in_expected_sequence(self):
        """ Should perform daemonisation steps in expected sequence. """
        instance = self.test_instance
        instance.chroot_directory = object()
        instance.detach_process = True
        instance.pidfile = self.mock_pidlockfile
        self.mock_module_daemon.attach_mock(
                self.mock_pidlockfile, 'pidlockfile')
        expected_calls = [
                mock.call.change_root_directory(mock.ANY),
                mock.call.prevent_core_dump(),
                mock.call.change_file_creation_mask(mock.ANY),
                mock.call.change_working_directory(mock.ANY),
                mock.call.change_process_owner(mock.ANY, mock.ANY, mock.ANY),
                mock.call.detach_process_context(),
                mock.call.DaemonContext._make_signal_handler_map(),
                mock.call.set_signal_handlers(mock.ANY),
                mock.call.DaemonContext._get_exclude_file_descriptors(),
                mock.call.close_all_open_files(exclude=mock.ANY),
                mock.call.redirect_stream(mock.ANY, mock.ANY),
                mock.call.redirect_stream(mock.ANY, mock.ANY),
                mock.call.redirect_stream(mock.ANY, mock.ANY),
                mock.call.pidlockfile.__enter__(),
                mock.call.register_atexit_function(mock.ANY),
                ]
        instance.open()
        self.mock_module_daemon.assert_has_calls(expected_calls)

    def test_returns_immediately_if_is_open(self):
        """ Should return immediately if is_open property is true. """
        instance = self.test_instance
        instance._is_open = True
        instance.open()
        self.assertEqual(0, len(self.mock_module_daemon.mock_calls))

    def test_changes_root_directory_to_chroot_directory(self):
        """ Should change root directory to `chroot_directory` option. """
        instance = self.test_instance
        chroot_directory = object()
        instance.chroot_directory = chroot_directory
        instance.open()
        self.mock_module_daemon.change_root_directory.assert_called_with(
                chroot_directory)

    def test_omits_chroot_if_no_chroot_directory(self):
        """ Should omit changing root directory if no `chroot_directory`. """
        instance = self.test_instance
        instance.chroot_directory = None
        instance.open()
        self.assertFalse(self.mock_module_daemon.change_root_directory.called)

    def test_prevents_core_dump(self):
        """ Should request prevention of core dumps. """
        instance = self.test_instance
        instance.open()
        self.mock_module_daemon.prevent_core_dump.assert_called_with()

    def test_omits_prevent_core_dump_if_prevent_core_false(self):
        """ Should omit preventing core dumps if `prevent_core` is false. """
        instance = self.test_instance
        instance.prevent_core = False
        instance.open()
        self.assertFalse(self.mock_module_daemon.prevent_core_dump.called)

    def test_closes_open_files(self):
        """ Should close all open files, excluding `files_preserve`. """
        instance = self.test_instance
        expected_exclude = self.test_files_preserve_fds
        instance.open()
        self.mock_module_daemon.close_all_open_files.assert_called_with(
                exclude=expected_exclude)

    def test_changes_directory_to_working_directory(self):
        """ Should change current directory to `working_directory` option. """
        instance = self.test_instance
        working_directory = object()
        instance.working_directory = working_directory
        instance.open()
        self.mock_module_daemon.change_working_directory.assert_called_with(
                working_directory)

    def test_changes_creation_mask_to_umask(self):
        """ Should change file creation mask to `umask` option. """
        instance = self.test_instance
        umask = object()
        instance.umask = umask
        instance.open()
        self.mock_module_daemon.change_file_creation_mask.assert_called_with(
                umask)

    def test_changes_owner_to_specified_uid_and_gid_and_initgroups(self):
        """ Should change owner using `uid`, `gid`, `initgroups` options. """
        instance = self.test_instance
        test_uid = self.getUniqueInteger()
        test_gid = self.getUniqueInteger()
        test_initgroups = object()
        instance.uid = test_uid
        instance.gid = test_gid
        instance.initgroups = test_initgroups
        instance.open()
        self.mock_module_daemon.change_process_owner.assert_called_with(
                test_uid, test_gid, test_initgroups)

    def test_detaches_process_context(self):
        """ Should request detach of process context. """
        instance = self.test_instance
        instance.open()
        self.mock_module_daemon.detach_process_context.assert_called_with()

    def test_omits_process_detach_if_not_required(self):
        """ Should omit detach of process context if not required. """
        instance = self.test_instance
        instance.detach_process = False
        instance.open()
        self.assertFalse(self.mock_module_daemon.detach_process_context.called)

    def test_sets_signal_handlers_from_signal_map(self):
        """ Should set signal handlers according to `signal_map`. """
        instance = self.test_instance
        instance.signal_map = object()
        expected_signal_handler_map = self.test_signal_handler_map
        instance.open()
        self.mock_module_daemon.set_signal_handlers.assert_called_with(
                expected_signal_handler_map)

    def test_redirects_standard_streams(self):
        """ Should request redirection of standard stream files. """
        instance = self.test_instance
        (system_stdin, system_stdout, system_stderr) = (
                sys.stdin, sys.stdout, sys.stderr)
        (target_stdin, target_stdout, target_stderr) = (
                self.stream_files_by_name[name]
                for name in ['stdin', 'stdout', 'stderr'])
        expected_calls = [
                mock.call(system_stdin, target_stdin),
                mock.call(system_stdout, target_stdout),
                mock.call(system_stderr, target_stderr),
                ]
        instance.open()
        self.mock_module_daemon.redirect_stream.assert_has_calls(
                expected_calls, any_order=True)

    def test_enters_pidfile_context(self):
        """ Should enter the PID file context manager. """
        instance = self.test_instance
        instance.pidfile = self.mock_pidlockfile
        instance.open()
        self.mock_pidlockfile.__enter__.assert_called_with()

    def test_sets_is_open_true(self):
        """ Should set the `is_open` property to True. """
        instance = self.test_instance
        instance.open()
        self.assertEqual(True, instance.is_open)

    def test_registers_close_method_for_atexit(self):
        """ Should register the `close` method for atexit processing. """
        instance = self.test_instance
        close_method = instance.close
        instance.open()
        self.mock_module_daemon.register_atexit_function.assert_called_with(
                close_method)


class DaemonContext_close_TestCase(DaemonContext_BaseTestCase):
    """ Test cases for DaemonContext.close method. """

    def setUp(self):
        """ Set up test fixtures. """
        super(DaemonContext_close_TestCase, self).setUp()

        self.test_instance._is_open = True

    def test_returns_immediately_if_not_is_open(self):
        """ Should return immediately if is_open property is false. """
        instance = self.test_instance
        instance._is_open = False
        instance.pidfile = object()
        instance.close()
        self.assertFalse(self.mock_pidlockfile.__exit__.called)

    def test_exits_pidfile_context(self):
        """ Should exit the PID file context manager. """
        instance = self.test_instance
        instance.pidfile = self.mock_pidlockfile
        instance.close()
        self.mock_pidlockfile.__exit__.assert_called_with(None, None, None)

    def test_returns_none(self):
        """ Should return None. """
        instance = self.test_instance
        expected_result = None
        result = instance.close()
        self.assertIs(result, expected_result)

    def test_sets_is_open_false(self):
        """ Should set the `is_open` property to False. """
        instance = self.test_instance
        instance.close()
        self.assertEqual(False, instance.is_open)


@mock.patch.object(daemon.daemon.DaemonContext, "open")
class DaemonContext_context_manager_enter_TestCase(DaemonContext_BaseTestCase):
    """ Test cases for DaemonContext.__enter__ method. """

    def test_opens_daemon_context(self, mock_func_daemoncontext_open):
        """ Should open the DaemonContext. """
        instance = self.test_instance
        instance.__enter__()
        mock_func_daemoncontext_open.assert_called_with()

    def test_returns_self_instance(self, mock_func_daemoncontext_open):
        """ Should return DaemonContext instance. """
        instance = self.test_instance
        expected_result = instance
        result = instance.__enter__()
        self.assertIs(result, expected_result)


@mock.patch.object(daemon.daemon.DaemonContext, "close")
class DaemonContext_context_manager_exit_TestCase(DaemonContext_BaseTestCase):
    """ Test cases for DaemonContext.__exit__ method. """

    def setUp(self):
        """ Set up test fixtures. """
        super(DaemonContext_context_manager_exit_TestCase, self).setUp()

        self.test_args = dict(
                exc_type=object(),
                exc_value=object(),
                traceback=object(),
                )

    def test_closes_daemon_context(self, mock_func_daemoncontext_close):
        """ Should close the DaemonContext. """
        instance = self.test_instance
        args = self.test_args
        instance.__exit__(**args)
        mock_func_daemoncontext_close.assert_called_with()

    def test_returns_none(self, mock_func_daemoncontext_close):
        """ Should return None, indicating exception was not handled. """
        instance = self.test_instance
        args = self.test_args
        expected_result = None
        result = instance.__exit__(**args)
        self.assertIs(result, expected_result)


class DaemonContext_terminate_TestCase(DaemonContext_BaseTestCase):
    """ Test cases for DaemonContext.terminate method. """

    def setUp(self):
        """ Set up test fixtures. """
        super(DaemonContext_terminate_TestCase, self).setUp()

        self.test_signal = signal.SIGTERM
        self.test_frame = None
        self.test_args = (self.test_signal, self.test_frame)

    def test_raises_system_exit(self):
        """ Should raise SystemExit. """
        instance = self.test_instance
        args = self.test_args
        expected_exception = SystemExit
        self.assertRaises(
                expected_exception,
                instance.terminate, *args)

    def test_exception_message_contains_signal_number(self):
        """ Should raise exception with a message containing signal number. """
        instance = self.test_instance
        args = self.test_args
        signal_number = self.test_signal
        expected_exception = SystemExit
        exc = self.assertRaises(
                expected_exception,
                instance.terminate, *args)
        self.assertIn(unicode(signal_number), unicode(exc))


class DaemonContext_get_exclude_file_descriptors_TestCase(
        DaemonContext_BaseTestCase):
    """ Test cases for DaemonContext._get_exclude_file_descriptors function. """

    def setUp(self):
        """ Set up test fixtures. """
        super(
                DaemonContext_get_exclude_file_descriptors_TestCase,
                self).setUp()

        self.test_files = {
                2: FakeFileDescriptorStringIO(),
                5: 5,
                11: FakeFileDescriptorStringIO(),
                17: None,
                23: FakeFileDescriptorStringIO(),
                37: 37,
                42: FakeFileDescriptorStringIO(),
                }
        for (fileno, item) in self.test_files.items():
            if hasattr(item, '_fileno'):
                item._fileno = fileno
        self.test_file_descriptors = set(
                fd for (fd, item) in self.test_files.items()
                if item is not None)
        self.test_file_descriptors.update(
                self.stream_files_by_name[name].fileno()
                for name in ['stdin', 'stdout', 'stderr']
                )

    def test_returns_expected_file_descriptors(self):
        """ Should return expected set of file descriptors. """
        instance = self.test_instance
        instance.files_preserve = list(self.test_files.values())
        expected_result = self.test_file_descriptors
        result = instance._get_exclude_file_descriptors()
        self.assertEqual(expected_result, result)

    def test_returns_stream_redirects_if_no_files_preserve(self):
        """ Should return only stream redirects if no files_preserve. """
        instance = self.test_instance
        instance.files_preserve = None
        expected_result = set(
                stream.fileno()
                for stream in self.stream_files_by_name.values())
        result = instance._get_exclude_file_descriptors()
        self.assertEqual(expected_result, result)

    def test_returns_empty_set_if_no_files(self):
        """ Should return empty set if no file options. """
        instance = self.test_instance
        for name in ['files_preserve', 'stdin', 'stdout', 'stderr']:
            setattr(instance, name, None)
        expected_result = set()
        result = instance._get_exclude_file_descriptors()
        self.assertEqual(expected_result, result)

    def test_omits_non_file_streams(self):
        """ Should omit non-file stream attributes. """
        instance = self.test_instance
        instance.files_preserve = list(self.test_files.values())
        stream_files = self.stream_files_by_name
        expected_result = self.test_file_descriptors.copy()
        for (pseudo_stream_name, pseudo_stream) in stream_files.items():
            test_non_file_object = object()
            setattr(instance, pseudo_stream_name, test_non_file_object)
            stream_fd = pseudo_stream.fileno()
            expected_result.discard(stream_fd)
        result = instance._get_exclude_file_descriptors()
        self.assertEqual(expected_result, result)

    def test_includes_verbatim_streams_without_file_descriptor(self):
        """ Should include verbatim any stream without a file descriptor. """
        instance = self.test_instance
        instance.files_preserve = list(self.test_files.values())
        stream_files = self.stream_files_by_name
        mock_fileno_method = mock.MagicMock(
                spec=sys.__stdin__.fileno,
                side_effect=ValueError)
        expected_result = self.test_file_descriptors.copy()
        for (pseudo_stream_name, pseudo_stream) in stream_files.items():
            test_non_fd_stream = StringIO()
            if not hasattr(test_non_fd_stream, 'fileno'):
                # Python < 3 StringIO doesn't have ‘fileno’ at all.
                # Add a method which raises an exception.
                test_non_fd_stream.fileno = mock_fileno_method
            setattr(instance, pseudo_stream_name, test_non_fd_stream)
            stream_fd = pseudo_stream.fileno()
            expected_result.discard(stream_fd)
            expected_result.add(test_non_fd_stream)
        result = instance._get_exclude_file_descriptors()
        self.assertEqual(expected_result, result)

    def test_omits_none_streams(self):
        """ Should omit any stream attribute which is None. """
        instance = self.test_instance
        instance.files_preserve = list(self.test_files.values())
        stream_files = self.stream_files_by_name
        expected_result = self.test_file_descriptors.copy()
        for (pseudo_stream_name, pseudo_stream) in stream_files.items():
            setattr(instance, pseudo_stream_name, None)
            stream_fd = pseudo_stream.fileno()
            expected_result.discard(stream_fd)
        result = instance._get_exclude_file_descriptors()
        self.assertEqual(expected_result, result)


class DaemonContext_make_signal_handler_TestCase(DaemonContext_BaseTestCase):
    """ Test cases for DaemonContext._make_signal_handler function. """

    def test_returns_ignore_for_none(self):
        """ Should return SIG_IGN when None handler specified. """
        instance = self.test_instance
        target = None
        expected_result = signal.SIG_IGN
        result = instance._make_signal_handler(target)
        self.assertEqual(expected_result, result)

    def test_returns_method_for_str_name(self):
        """ Should return DaemonContext method for name of type ‘str’. """
        instance = self.test_instance
        target = str('terminate')
        expected_result = instance.terminate
        result = instance._make_signal_handler(target)
        self.assertEqual(expected_result, result)

    def test_returns_method_for_unicode_name(self):
        """ Should return DaemonContext method for name of type ‘unicode’. """
        instance = self.test_instance
        target = unicode('terminate')
        expected_result = instance.terminate
        result = instance._make_signal_handler(target)
        self.assertEqual(expected_result, result)

    def test_raises_error_for_unknown_name(self):
        """ Should raise AttributeError for unknown method name. """
        instance = self.test_instance
        target = 'b0gUs'
        expected_error = AttributeError
        self.assertRaises(
                expected_error,
                instance._make_signal_handler, target)

    def test_returns_object_for_object(self):
        """ Should return same object for any other object. """
        instance = self.test_instance
        target = object()
        expected_result = target
        result = instance._make_signal_handler(target)
        self.assertEqual(expected_result, result)


class DaemonContext_make_signal_handler_map_TestCase(
        DaemonContext_BaseTestCase):
    """ Test cases for DaemonContext._make_signal_handler_map function. """

    def setUp(self):
        """ Set up test fixtures. """
        super(DaemonContext_make_signal_handler_map_TestCase, self).setUp()

        self.test_instance.signal_map = {
                object(): object(),
                object(): object(),
                object(): object(),
                }

        self.test_signal_handlers = dict(
                (key, object())
                for key in self.test_instance.signal_map.values())
        self.test_signal_handler_map = dict(
                (key, self.test_signal_handlers[target])
                for (key, target) in self.test_instance.signal_map.items())

        def fake_make_signal_handler(target):
            return self.test_signal_handlers[target]

        func_patcher_make_signal_handler = mock.patch.object(
                daemon.daemon.DaemonContext, "_make_signal_handler",
                side_effect=fake_make_signal_handler)
        self.mock_func_make_signal_handler = (
                func_patcher_make_signal_handler.start())
        self.addCleanup(func_patcher_make_signal_handler.stop)

    def test_returns_constructed_signal_handler_items(self):
        """ Should return items as constructed via make_signal_handler. """
        instance = self.test_instance
        expected_result = self.test_signal_handler_map
        result = instance._make_signal_handler_map()
        self.assertEqual(expected_result, result)


try:
    FileNotFoundError
except NameError:
    # Python 2 uses IOError.
    FileNotFoundError = functools.partial(IOError, errno.ENOENT)


@mock.patch.object(os, "chdir")
class change_working_directory_TestCase(scaffold.TestCase):
    """ Test cases for change_working_directory function. """

    def setUp(self):
        """ Set up test fixtures. """
        super(change_working_directory_TestCase, self).setUp()

        self.test_directory = object()
        self.test_args = dict(
                directory=self.test_directory,
                )

    def test_changes_working_directory_to_specified_directory(
            self,
            mock_func_os_chdir):
        """ Should change working directory to specified directory. """
        args = self.test_args
        directory = self.test_directory
        daemon.daemon.change_working_directory(**args)
        mock_func_os_chdir.assert_called_with(directory)

    def test_raises_daemon_error_on_os_error(
            self,
            mock_func_os_chdir):
        """ Should raise a DaemonError on receiving an IOError. """
        args = self.test_args
        test_error = FileNotFoundError("No such directory")
        mock_func_os_chdir.side_effect = test_error
        expected_error = daemon.daemon.DaemonOSEnvironmentError
        exc = self.assertRaises(
                expected_error,
                daemon.daemon.change_working_directory, **args)
        self.assertEqual(test_error, exc.__cause__)

    def test_error_message_contains_original_error_message(
            self,
            mock_func_os_chdir):
        """ Should raise a DaemonError with original message. """
        args = self.test_args
        test_error = FileNotFoundError("No such directory")
        mock_func_os_chdir.side_effect = test_error
        expected_error = daemon.daemon.DaemonOSEnvironmentError
        exc = self.assertRaises(
                expected_error,
                daemon.daemon.change_working_directory, **args)
        self.assertIn(unicode(test_error), unicode(exc))


@mock.patch.object(os, "chroot")
@mock.patch.object(os, "chdir")
class change_root_directory_TestCase(scaffold.TestCase):
    """ Test cases for change_root_directory function. """

    def setUp(self):
        """ Set up test fixtures. """
        super(change_root_directory_TestCase, self).setUp()

        self.test_directory = object()
        self.test_args = dict(
                directory=self.test_directory,
                )

    def test_changes_working_directory_to_specified_directory(
            self,
            mock_func_os_chdir, mock_func_os_chroot):
        """ Should change working directory to specified directory. """
        args = self.test_args
        directory = self.test_directory
        daemon.daemon.change_root_directory(**args)
        mock_func_os_chdir.assert_called_with(directory)

    def test_changes_root_directory_to_specified_directory(
            self,
            mock_func_os_chdir, mock_func_os_chroot):
        """ Should change root directory to specified directory. """
        args = self.test_args
        directory = self.test_directory
        daemon.daemon.change_root_directory(**args)
        mock_func_os_chroot.assert_called_with(directory)

    def test_raises_daemon_error_on_os_error_from_chdir(
            self,
            mock_func_os_chdir, mock_func_os_chroot):
        """ Should raise a DaemonError on receiving an IOError from chdir. """
        args = self.test_args
        test_error = FileNotFoundError("No such directory")
        mock_func_os_chdir.side_effect = test_error
        expected_error = daemon.daemon.DaemonOSEnvironmentError
        exc = self.assertRaises(
                expected_error,
                daemon.daemon.change_root_directory, **args)
        self.assertEqual(test_error, exc.__cause__)

    def test_raises_daemon_error_on_os_error_from_chroot(
            self,
            mock_func_os_chdir, mock_func_os_chroot):
        """ Should raise a DaemonError on receiving an OSError from chroot. """
        args = self.test_args
        test_error = OSError(errno.EPERM, "No chroot for you!")
        mock_func_os_chroot.side_effect = test_error
        expected_error = daemon.daemon.DaemonOSEnvironmentError
        exc = self.assertRaises(
                expected_error,
                daemon.daemon.change_root_directory, **args)
        self.assertEqual(test_error, exc.__cause__)

    def test_error_message_contains_original_error_message(
            self,
            mock_func_os_chdir, mock_func_os_chroot):
        """ Should raise a DaemonError with original message. """
        args = self.test_args
        test_error = FileNotFoundError("No such directory")
        mock_func_os_chdir.side_effect = test_error
        expected_error = daemon.daemon.DaemonOSEnvironmentError
        exc = self.assertRaises(
                expected_error,
                daemon.daemon.change_root_directory, **args)
        self.assertIn(unicode(test_error), unicode(exc))


@mock.patch.object(os, "umask")
class change_file_creation_mask_TestCase(scaffold.TestCase):
    """ Test cases for change_file_creation_mask function. """

    def setUp(self):
        """ Set up test fixtures. """
        super(change_file_creation_mask_TestCase, self).setUp()

        self.test_mask = object()
        self.test_args = dict(
                mask=self.test_mask,
                )

    def test_changes_umask_to_specified_mask(self, mock_func_os_umask):
        """ Should change working directory to specified directory. """
        args = self.test_args
        mask = self.test_mask
        daemon.daemon.change_file_creation_mask(**args)
        mock_func_os_umask.assert_called_with(mask)

    def test_raises_daemon_error_on_os_error_from_chdir(
            self,
            mock_func_os_umask):
        """ Should raise a DaemonError on receiving an OSError from umask. """
        args = self.test_args
        test_error = OSError(errno.EINVAL, "Whatchoo talkin' 'bout?")
        mock_func_os_umask.side_effect = test_error
        expected_error = daemon.daemon.DaemonOSEnvironmentError
        exc = self.assertRaises(
                expected_error,
                daemon.daemon.change_file_creation_mask, **args)
        self.assertEqual(test_error, exc.__cause__)

    def test_error_message_contains_original_error_message(
            self,
            mock_func_os_umask):
        """ Should raise a DaemonError with original message. """
        args = self.test_args
        test_error = FileNotFoundError("No such directory")
        mock_func_os_umask.side_effect = test_error
        expected_error = daemon.daemon.DaemonOSEnvironmentError
        exc = self.assertRaises(
                expected_error,
                daemon.daemon.change_file_creation_mask, **args)
        self.assertIn(unicode(test_error), unicode(exc))


@mock.patch.object(os, "initgroups")
@mock.patch.object(os, "setgid")
@mock.patch.object(os, "setuid")
class change_process_owner_TestCase(scaffold.TestCase):
    """ Test cases for change_process_owner function. """

    def setUp(self):
        """ Set up test fixtures. """
        super(change_process_owner_TestCase, self).setUp()

        setup_daemon_context_fixtures(self)

        self.test_uid = self.test_pwent.pw_uid
        self.test_gid = self.test_pwent.pw_gid
        self.test_args = dict(
                uid=self.test_uid,
                gid=self.test_gid,
                )

    def test_changes_gid_and_uid_in_order(
            self,
            mock_func_os_setuid, mock_func_os_setgid,
            mock_func_os_initgroups):
        """ Should change process groups and UID in correct order.

            Since the process requires appropriate privilege to use
            either of `setuid` or `setgid`, changing the UID must be
            done last.

            """
        args = self.test_args
        mock_os_module = mock.MagicMock()
        mock_os_module.attach_mock(mock_func_os_setuid, "setuid")
        mock_os_module.attach_mock(mock_func_os_setgid, "setgid")
        daemon.daemon.change_process_owner(**args)
<<<<<<< HEAD
        mock_func_os_initgroups.assert_called()
        mock_func_os_setgid.assert_called()
=======
        mock_os_module.assert_has_calls([
                mock.call.setgid(mock.ANY),
                mock.call.setuid(mock.ANY),
                ])
>>>>>>> f1fd8dd2

    def test_specifies_username_to_initgroups(
            self,
            mock_func_os_setuid, mock_func_os_setgid,
            mock_func_os_initgroups):
        """ Should specify the UID's username to ‘os.initgroups’. """
        args = self.test_args
        expected_username = self.test_pwent.pw_name
        daemon.daemon.change_process_owner(**args)
        mock_func_os_initgroups.assert_called_with(expected_username, mock.ANY)

    def test_changes_group_id_to_gid(
            self,
            mock_func_os_setuid, mock_func_os_setgid,
            mock_func_os_initgroups):
        """ Should change process GID to specified value. """
        args = self.test_args
        expected_gid = self.test_gid
        daemon.daemon.change_process_owner(**args)
        mock_func_os_initgroups.assert_called_with(mock.ANY, expected_gid)

    def test_calls_setgid_when_username_not_found(
            self,
            mock_func_os_setuid, mock_func_os_setgid,
            mock_func_os_initgroups):
        """ Should call ‘os.setgid’ when no username for the UID. """
        args = self.test_args
        expected_gid = self.test_gid
        pwd.getpwuid.side_effect = KeyError("No such entry")
        daemon.daemon.change_process_owner(**args)
<<<<<<< HEAD
        mock_func_os_setgid.assert_called_with(expected_gid)
=======
        mock_func_os_setgid.assert_called_once_with(gid)
>>>>>>> f1fd8dd2

    def test_changes_user_id_to_uid(
            self,
            mock_func_os_setuid, mock_func_os_setgid,
            mock_func_os_initgroups):
        """ Should change process UID to specified value. """
        args = self.test_args
        expected_uid = self.test_uid
        daemon.daemon.change_process_owner(**args)
<<<<<<< HEAD
        mock_func_os_setuid.assert_called_with(expected_uid)
=======
        mock_func_os_setuid.assert_called_once_with(uid)
>>>>>>> f1fd8dd2

    def test_raises_daemon_error_on_os_error_from_setting_groups(
            self,
            mock_func_os_setuid, mock_func_os_setgid,
            mock_func_os_initgroups):
        """ Should raise a DaemonError on error from setting GID. """
        args = self.test_args
        test_error = OSError(errno.EPERM, "No switching for you!")
        mock_func_os_initgroups.side_effect = test_error
        mock_func_os_setgid.side_effect = test_error
        expected_error = daemon.daemon.DaemonOSEnvironmentError
        exc = self.assertRaises(
                expected_error,
                daemon.daemon.change_process_owner, **args)
        self.assertEqual(test_error, exc.__cause__)

    def test_raises_daemon_error_on_os_error_from_setuid(
            self,
            mock_func_os_setuid, mock_func_os_setgid,
            mock_func_os_initgroups):
        """ Should raise a DaemonError on receiving an OSError from setuid. """
        args = self.test_args
        test_error = OSError(errno.EPERM, "No switching for you!")
        mock_func_os_setuid.side_effect = test_error
        expected_error = daemon.daemon.DaemonOSEnvironmentError
        exc = self.assertRaises(
                expected_error,
                daemon.daemon.change_process_owner, **args)
        self.assertEqual(test_error, exc.__cause__)

    def test_error_message_contains_original_error_message(
            self,
            mock_func_os_setuid, mock_func_os_setgid,
            mock_func_os_initgroups):
        """ Should raise a DaemonError with original message. """
        args = self.test_args
        test_error = OSError(errno.EINVAL, "Whatchoo talkin' 'bout?")
        mock_func_os_setuid.side_effect = test_error
        expected_error = daemon.daemon.DaemonOSEnvironmentError
        exc = self.assertRaises(
                expected_error,
                daemon.daemon.change_process_owner, **args)
        self.assertIn(unicode(test_error), unicode(exc))


RLimitResult = collections.namedtuple('RLimitResult', ['soft', 'hard'])

fake_RLIMIT_CORE = object()

@mock.patch.object(resource, "RLIMIT_CORE", new=fake_RLIMIT_CORE)
@mock.patch.object(resource, "setrlimit", side_effect=(lambda x, y: None))
@mock.patch.object(resource, "getrlimit", side_effect=(lambda x: None))
class prevent_core_dump_TestCase(scaffold.TestCase):
    """ Test cases for prevent_core_dump function. """

    def setUp(self):
        """ Set up test fixtures. """
        super(prevent_core_dump_TestCase, self).setUp()

    def test_sets_core_limit_to_zero(
            self,
            mock_func_resource_getrlimit, mock_func_resource_setrlimit):
        """ Should set the RLIMIT_CORE resource to zero. """
        expected_resource = fake_RLIMIT_CORE
        expected_limit = tuple(RLimitResult(soft=0, hard=0))
        daemon.daemon.prevent_core_dump()
        mock_func_resource_getrlimit.assert_called_with(expected_resource)
        mock_func_resource_setrlimit.assert_called_with(
                expected_resource, expected_limit)

    def test_raises_error_when_no_core_resource(
            self,
            mock_func_resource_getrlimit, mock_func_resource_setrlimit):
        """ Should raise DaemonError if no RLIMIT_CORE resource. """
        test_error = ValueError("Bogus platform doesn't have RLIMIT_CORE")
        def fake_getrlimit(res):
            if res == resource.RLIMIT_CORE:
                raise test_error
            else:
                return None
        mock_func_resource_getrlimit.side_effect = fake_getrlimit
        expected_error = daemon.daemon.DaemonOSEnvironmentError
        exc = self.assertRaises(
                expected_error,
                daemon.daemon.prevent_core_dump)
        self.assertEqual(test_error, exc.__cause__)


@mock.patch.object(os, "close")
class close_file_descriptor_if_open_TestCase(scaffold.TestCase):
    """ Test cases for close_file_descriptor_if_open function. """

    def setUp(self):
        """ Set up test fixtures. """
        super(close_file_descriptor_if_open_TestCase, self).setUp()

        self.fake_fd = 274

    def test_requests_file_descriptor_close(self, mock_func_os_close):
        """ Should request close of file descriptor. """
        fd = self.fake_fd
        daemon.daemon.close_file_descriptor_if_open(fd)
        mock_func_os_close.assert_called_with(fd)

    def test_ignores_badfd_error_on_close(self, mock_func_os_close):
        """ Should ignore OSError EBADF when closing. """
        fd = self.fake_fd
        test_error = OSError(errno.EBADF, "Bad file descriptor")
        def fake_os_close(fd):
            raise test_error
        mock_func_os_close.side_effect = fake_os_close
        daemon.daemon.close_file_descriptor_if_open(fd)
        mock_func_os_close.assert_called_with(fd)

    def test_raises_error_if_oserror_on_close(self, mock_func_os_close):
        """ Should raise DaemonError if an OSError occurs when closing. """
        fd = self.fake_fd
        test_error = OSError(object(), "Unexpected error")
        def fake_os_close(fd):
            raise test_error
        mock_func_os_close.side_effect = fake_os_close
        expected_error = daemon.daemon.DaemonOSEnvironmentError
        exc = self.assertRaises(
                expected_error,
                daemon.daemon.close_file_descriptor_if_open, fd)
        self.assertEqual(test_error, exc.__cause__)

    def test_raises_error_if_ioerror_on_close(self, mock_func_os_close):
        """ Should raise DaemonError if an IOError occurs when closing. """
        fd = self.fake_fd
        test_error = IOError(object(), "Unexpected error")
        def fake_os_close(fd):
            raise test_error
        mock_func_os_close.side_effect = fake_os_close
        expected_error = daemon.daemon.DaemonOSEnvironmentError
        exc = self.assertRaises(
                expected_error,
                daemon.daemon.close_file_descriptor_if_open, fd)
        self.assertEqual(test_error, exc.__cause__)


class maxfd_TestCase(scaffold.TestCase):
    """ Test cases for module MAXFD constant. """

    def test_positive(self):
        """ Should be a positive number. """
        maxfd = daemon.daemon.MAXFD
        self.assertTrue(maxfd > 0)

    def test_integer(self):
        """ Should be an integer. """
        maxfd = daemon.daemon.MAXFD
        self.assertEqual(int(maxfd), maxfd)

    def test_reasonably_high(self):
        """ Should be reasonably high for default open files limit.

            If the system reports a limit of “infinity” on maximum
            file descriptors, we still need a finite number in order
            to close “all” of them. Ensure this is reasonably high
            to catch most use cases.

            """
        expected_minimum = 2048
        maxfd = daemon.daemon.MAXFD
        self.assertTrue(
                expected_minimum <= maxfd,
                msg=(
                    "MAXFD should be at least {minimum!r}"
                    " (got {maxfd!r})".format(
                        minimum=expected_minimum, maxfd=maxfd)))


fake_default_maxfd = 8
fake_RLIMIT_NOFILE = object()
fake_RLIM_INFINITY = object()
fake_rlimit_nofile_large = 2468

def fake_getrlimit_nofile_soft_infinity(resource):
    result = RLimitResult(soft=fake_RLIM_INFINITY, hard=object())
    if resource != fake_RLIMIT_NOFILE:
        result = NotImplemented
    return result

def fake_getrlimit_nofile_hard_infinity(resource):
    result = RLimitResult(soft=object(), hard=fake_RLIM_INFINITY)
    if resource != fake_RLIMIT_NOFILE:
        result = NotImplemented
    return result

def fake_getrlimit_nofile_hard_large(resource):
    result = RLimitResult(soft=object(), hard=fake_rlimit_nofile_large)
    if resource != fake_RLIMIT_NOFILE:
        result = NotImplemented
    return result

@mock.patch.object(daemon.daemon, "MAXFD", new=fake_default_maxfd)
@mock.patch.object(resource, "RLIMIT_NOFILE", new=fake_RLIMIT_NOFILE)
@mock.patch.object(resource, "RLIM_INFINITY", new=fake_RLIM_INFINITY)
@mock.patch.object(
        resource, "getrlimit",
        side_effect=fake_getrlimit_nofile_hard_large)
class get_maximum_file_descriptors_TestCase(scaffold.TestCase):
    """ Test cases for get_maximum_file_descriptors function. """

    def test_returns_system_hard_limit(self, mock_func_resource_getrlimit):
        """ Should return process hard limit on number of files. """
        expected_result = fake_rlimit_nofile_large
        result = daemon.daemon.get_maximum_file_descriptors()
        self.assertEqual(expected_result, result)

    def test_returns_module_default_if_hard_limit_infinity(
            self, mock_func_resource_getrlimit):
        """ Should return module MAXFD if hard limit is infinity. """
        mock_func_resource_getrlimit.side_effect = (
                fake_getrlimit_nofile_hard_infinity)
        expected_result = fake_default_maxfd
        result = daemon.daemon.get_maximum_file_descriptors()
        self.assertEqual(expected_result, result)


def fake_get_maximum_file_descriptors():
    return fake_default_maxfd

@mock.patch.object(resource, "RLIMIT_NOFILE", new=fake_RLIMIT_NOFILE)
@mock.patch.object(resource, "RLIM_INFINITY", new=fake_RLIM_INFINITY)
@mock.patch.object(
        resource, "getrlimit",
        new=fake_getrlimit_nofile_soft_infinity)
@mock.patch.object(
        daemon.daemon, "get_maximum_file_descriptors",
        new=fake_get_maximum_file_descriptors)
@mock.patch.object(daemon.daemon, "close_file_descriptor_if_open")
class close_all_open_files_TestCase(scaffold.TestCase):
    """ Test cases for close_all_open_files function. """

    def test_requests_all_open_files_to_close(
            self, mock_func_close_file_descriptor_if_open):
        """ Should request close of all open files. """
        expected_file_descriptors = range(fake_default_maxfd)
        expected_calls = [
                mock.call(fd) for fd in expected_file_descriptors]
        daemon.daemon.close_all_open_files()
        mock_func_close_file_descriptor_if_open.assert_has_calls(
                expected_calls, any_order=True)

    def test_requests_all_but_excluded_files_to_close(
            self, mock_func_close_file_descriptor_if_open):
        """ Should request close of all open files but those excluded. """
        test_exclude = set([3, 7])
        args = dict(
                exclude=test_exclude,
                )
        expected_file_descriptors = set(
                fd for fd in range(fake_default_maxfd)
                if fd not in test_exclude)
        expected_calls = [
                mock.call(fd) for fd in expected_file_descriptors]
        daemon.daemon.close_all_open_files(**args)
        mock_func_close_file_descriptor_if_open.assert_has_calls(
                expected_calls, any_order=True)


class detach_process_context_TestCase(scaffold.TestCase):
    """ Test cases for detach_process_context function. """

    class FakeOSExit(SystemExit):
        """ Fake exception raised for os._exit(). """

    def setUp(self):
        """ Set up test fixtures. """
        super(detach_process_context_TestCase, self).setUp()

        self.mock_module_os = mock.MagicMock(wraps=os)

        fake_pids = [0, 0]
        func_patcher_os_fork = mock.patch.object(
                os, "fork",
                side_effect=iter(fake_pids))
        self.mock_func_os_fork = func_patcher_os_fork.start()
        self.addCleanup(func_patcher_os_fork.stop)
        self.mock_module_os.attach_mock(self.mock_func_os_fork, "fork")

        func_patcher_os_setsid = mock.patch.object(os, "setsid")
        self.mock_func_os_setsid = func_patcher_os_setsid.start()
        self.addCleanup(func_patcher_os_setsid.stop)
        self.mock_module_os.attach_mock(self.mock_func_os_setsid, "setsid")

        def raise_os_exit(status=None):
            raise self.FakeOSExit(status)

        func_patcher_os_force_exit = mock.patch.object(
                os, "_exit",
                side_effect=raise_os_exit)
        self.mock_func_os_force_exit = func_patcher_os_force_exit.start()
        self.addCleanup(func_patcher_os_force_exit.stop)
        self.mock_module_os.attach_mock(self.mock_func_os_force_exit, "_exit")

    def test_parent_exits(self):
        """ Parent process should exit. """
        parent_pid = 23
        self.mock_func_os_fork.side_effect = iter([parent_pid])
        self.assertRaises(
                self.FakeOSExit,
                daemon.daemon.detach_process_context)
        self.mock_module_os.assert_has_calls([
                mock.call.fork(),
                mock.call._exit(0),
                ])

    def test_first_fork_error_raises_error(self):
        """ Error on first fork should raise DaemonProcessDetachError. """
        fork_errno = 13
        fork_strerror = "Bad stuff happened"
        test_error = OSError(fork_errno, fork_strerror)
        test_pids_iter = iter([test_error])

        def fake_fork():
            next_item = next(test_pids_iter)
            if isinstance(next_item, Exception):
                raise next_item
            else:
                return next_item

        self.mock_func_os_fork.side_effect = fake_fork
        exc = self.assertRaises(
                daemon.daemon.DaemonProcessDetachError,
                daemon.daemon.detach_process_context)
        self.assertEqual(test_error, exc.__cause__)
        self.mock_module_os.assert_has_calls([
                mock.call.fork(),
                ])

    def test_child_starts_new_process_group(self):
        """ Child should start new process group. """
        daemon.daemon.detach_process_context()
        self.mock_module_os.assert_has_calls([
                mock.call.fork(),
                mock.call.setsid(),
                ])

    def test_child_forks_next_parent_exits(self):
        """ Child should fork, then exit if parent. """
        fake_pids = [0, 42]
        self.mock_func_os_fork.side_effect = iter(fake_pids)
        self.assertRaises(
                self.FakeOSExit,
                daemon.daemon.detach_process_context)
        self.mock_module_os.assert_has_calls([
                mock.call.fork(),
                mock.call.setsid(),
                mock.call.fork(),
                mock.call._exit(0),
                ])

    def test_second_fork_error_reports_to_stderr(self):
        """ Error on second fork should cause report to stderr. """
        fork_errno = 17
        fork_strerror = "Nasty stuff happened"
        test_error = OSError(fork_errno, fork_strerror)
        test_pids_iter = iter([0, test_error])

        def fake_fork():
            next_item = next(test_pids_iter)
            if isinstance(next_item, Exception):
                raise next_item
            else:
                return next_item

        self.mock_func_os_fork.side_effect = fake_fork
        exc = self.assertRaises(
                daemon.daemon.DaemonProcessDetachError,
                daemon.daemon.detach_process_context)
        self.assertEqual(test_error, exc.__cause__)
        self.mock_module_os.assert_has_calls([
                mock.call.fork(),
                mock.call.setsid(),
                mock.call.fork(),
                ])

    def test_child_forks_next_child_continues(self):
        """ Child should fork, then continue if child. """
        daemon.daemon.detach_process_context()
        self.mock_module_os.assert_has_calls([
                mock.call.fork(),
                mock.call.setsid(),
                mock.call.fork(),
                ])


@mock.patch("os.getppid", return_value=765)
class is_process_started_by_init_TestCase(scaffold.TestCase):
    """ Test cases for is_process_started_by_init function. """

    def test_returns_false_by_default(self, mock_func_os_getppid):
        """ Should return False under normal circumstances. """
        expected_result = False
        result = daemon.daemon.is_process_started_by_init()
        self.assertIs(result, expected_result)

    def test_returns_true_if_parent_process_is_init(
            self, mock_func_os_getppid):
        """ Should return True if parent process is `init`. """
        init_pid = 1
        mock_func_os_getppid.return_value = init_pid
        expected_result = True
        result = daemon.daemon.is_process_started_by_init()
        self.assertIs(result, expected_result)


class is_socket_TestCase(scaffold.TestCase):
    """ Test cases for is_socket function. """

    def setUp(self):
        """ Set up test fixtures. """
        super(is_socket_TestCase, self).setUp()

        def fake_getsockopt(level, optname, buflen=None):
            result = object()
            if optname is socket.SO_TYPE:
                result = socket.SOCK_RAW
            return result

        self.fake_socket_getsockopt_func = fake_getsockopt

        self.fake_socket_error = socket.error(
                errno.ENOTSOCK,
                "Socket operation on non-socket")

        self.mock_socket = mock.MagicMock(spec=socket.socket)
        self.mock_socket.getsockopt.side_effect = self.fake_socket_error

        def fake_socket_fromfd(fd, family, type, proto=None):
            return self.mock_socket

        func_patcher_socket_fromfd = mock.patch.object(
                socket, "fromfd",
                side_effect=fake_socket_fromfd)
        func_patcher_socket_fromfd.start()
        self.addCleanup(func_patcher_socket_fromfd.stop)

    def test_returns_false_by_default(self):
        """ Should return False under normal circumstances. """
        test_fd = 23
        expected_result = False
        result = daemon.daemon.is_socket(test_fd)
        self.assertIs(result, expected_result)

    def test_returns_true_if_stdin_is_socket(self):
        """ Should return True if `stdin` is a socket. """
        test_fd = 23
        getsockopt = self.mock_socket.getsockopt
        getsockopt.side_effect = self.fake_socket_getsockopt_func
        expected_result = True
        result = daemon.daemon.is_socket(test_fd)
        self.assertIs(result, expected_result)

    def test_returns_false_if_stdin_socket_raises_error(self):
        """ Should return True if `stdin` is a socket and raises error. """
        test_fd = 23
        getsockopt = self.mock_socket.getsockopt
        getsockopt.side_effect = socket.error(
                object(), "Weird socket stuff")
        expected_result = True
        result = daemon.daemon.is_socket(test_fd)
        self.assertIs(result, expected_result)


class is_process_started_by_superserver_TestCase(scaffold.TestCase):
    """ Test cases for is_process_started_by_superserver function. """

    def setUp(self):
        """ Set up test fixtures. """
        super(is_process_started_by_superserver_TestCase, self).setUp()

        def fake_is_socket(fd):
            if sys.__stdin__.fileno() == fd:
                result = self.fake_stdin_is_socket_func()
            else:
                result = False
            return result

        self.fake_stdin_is_socket_func = (lambda: False)

        func_patcher_is_socket = mock.patch.object(
                daemon.daemon, "is_socket",
                side_effect=fake_is_socket)
        func_patcher_is_socket.start()
        self.addCleanup(func_patcher_is_socket.stop)

    def test_returns_false_by_default(self):
        """ Should return False under normal circumstances. """
        expected_result = False
        result = daemon.daemon.is_process_started_by_superserver()
        self.assertIs(result, expected_result)

    def test_returns_true_if_stdin_is_socket(self):
        """ Should return True if `stdin` is a socket. """
        self.fake_stdin_is_socket_func = (lambda: True)
        expected_result = True
        result = daemon.daemon.is_process_started_by_superserver()
        self.assertIs(result, expected_result)


@mock.patch.object(
        daemon.daemon, "is_process_started_by_superserver",
        return_value=False)
@mock.patch.object(
        daemon.daemon, "is_process_started_by_init",
        return_value=False)
class is_detach_process_context_required_TestCase(scaffold.TestCase):
    """ Test cases for is_detach_process_context_required function. """

    def test_returns_true_by_default(
            self,
            mock_func_is_process_started_by_init,
            mock_func_is_process_started_by_superserver):
        """ Should return True under normal circumstances. """
        expected_result = True
        result = daemon.daemon.is_detach_process_context_required()
        self.assertIs(result, expected_result)

    def test_returns_false_if_started_by_init(
            self,
            mock_func_is_process_started_by_init,
            mock_func_is_process_started_by_superserver):
        """ Should return False if current process started by init. """
        mock_func_is_process_started_by_init.return_value = True
        expected_result = False
        result = daemon.daemon.is_detach_process_context_required()
        self.assertIs(result, expected_result)

    def test_returns_true_if_started_by_superserver(
            self,
            mock_func_is_process_started_by_init,
            mock_func_is_process_started_by_superserver):
        """ Should return False if current process started by superserver. """
        mock_func_is_process_started_by_superserver.return_value = True
        expected_result = False
        result = daemon.daemon.is_detach_process_context_required()
        self.assertIs(result, expected_result)


def setup_streams_fixtures(testcase):
    """ Set up common test fixtures for standard streams. """
    testcase.stream_file_paths = dict(
            stdin=tempfile.mktemp(),
            stdout=tempfile.mktemp(),
            stderr=tempfile.mktemp(),
            )

    testcase.stream_files_by_name = dict(
            (name, FakeFileDescriptorStringIO())
            for name in ['stdin', 'stdout', 'stderr']
            )

    testcase.stream_files_by_path = dict(
            (testcase.stream_file_paths[name],
                testcase.stream_files_by_name[name])
            for name in ['stdin', 'stdout', 'stderr']
            )


@mock.patch.object(os, "dup2")
class redirect_stream_TestCase(scaffold.TestCase):
    """ Test cases for redirect_stream function. """

    def setUp(self):
        """ Set up test fixtures. """
        super(redirect_stream_TestCase, self).setUp()

        self.test_system_stream = FakeFileDescriptorStringIO()
        self.test_target_stream = FakeFileDescriptorStringIO()
        self.test_null_file = FakeFileDescriptorStringIO()

        def fake_os_open(path, flag, mode=None):
            if path == os.devnull:
                result = self.test_null_file.fileno()
            else:
                raise FileNotFoundError("No such file", path)
            return result

        func_patcher_os_open = mock.patch.object(
                os, "open",
                side_effect=fake_os_open)
        self.mock_func_os_open = func_patcher_os_open.start()
        self.addCleanup(func_patcher_os_open.stop)

    def test_duplicates_target_file_descriptor(
            self, mock_func_os_dup2):
        """ Should duplicate file descriptor from target to system stream. """
        system_stream = self.test_system_stream
        system_fileno = system_stream.fileno()
        target_stream = self.test_target_stream
        target_fileno = target_stream.fileno()
        daemon.daemon.redirect_stream(system_stream, target_stream)
        mock_func_os_dup2.assert_called_with(target_fileno, system_fileno)

    def test_duplicates_null_file_descriptor_by_default(
            self, mock_func_os_dup2):
        """ Should by default duplicate the null file to the system stream. """
        system_stream = self.test_system_stream
        system_fileno = system_stream.fileno()
        target_stream = None
        null_path = os.devnull
        null_flag = os.O_RDWR
        null_file = self.test_null_file
        null_fileno = null_file.fileno()
        daemon.daemon.redirect_stream(system_stream, target_stream)
        self.mock_func_os_open.assert_called_with(null_path, null_flag)
        mock_func_os_dup2.assert_called_with(null_fileno, system_fileno)


class make_default_signal_map_TestCase(scaffold.TestCase):
    """ Test cases for make_default_signal_map function. """

    def setUp(self):
        """ Set up test fixtures. """
        super(make_default_signal_map_TestCase, self).setUp()

        # Use whatever default string type this Python version needs.
        signal_module_name = str('signal')
        self.fake_signal_module = ModuleType(signal_module_name)

        fake_signal_names = [
                'SIGHUP',
                'SIGCLD',
                'SIGSEGV',
                'SIGTSTP',
                'SIGTTIN',
                'SIGTTOU',
                'SIGTERM',
                ]
        for name in fake_signal_names:
            setattr(self.fake_signal_module, name, object())

        module_patcher_signal = mock.patch.object(
                daemon.daemon, "signal", new=self.fake_signal_module)
        module_patcher_signal.start()
        self.addCleanup(module_patcher_signal.stop)

        default_signal_map_by_name = {
                'SIGTSTP': None,
                'SIGTTIN': None,
                'SIGTTOU': None,
                'SIGTERM': 'terminate',
                }
        self.default_signal_map = dict(
                (getattr(self.fake_signal_module, name), target)
                for (name, target) in default_signal_map_by_name.items())

    def test_returns_constructed_signal_map(self):
        """ Should return map per default. """
        expected_result = self.default_signal_map
        result = daemon.daemon.make_default_signal_map()
        self.assertEqual(expected_result, result)

    def test_returns_signal_map_with_only_ids_in_signal_module(self):
        """ Should return map with only signals in the `signal` module.

            The `signal` module is documented to only define those
            signals which exist on the running system. Therefore the
            default map should not contain any signals which are not
            defined in the `signal` module.

            """
        del(self.default_signal_map[self.fake_signal_module.SIGTTOU])
        del(self.fake_signal_module.SIGTTOU)
        expected_result = self.default_signal_map
        result = daemon.daemon.make_default_signal_map()
        self.assertEqual(expected_result, result)


@mock.patch.object(daemon.daemon.signal, "signal")
class set_signal_handlers_TestCase(scaffold.TestCase):
    """ Test cases for set_signal_handlers function. """

    def setUp(self):
        """ Set up test fixtures. """
        super(set_signal_handlers_TestCase, self).setUp()

        self.signal_handler_map = {
                signal.SIGQUIT: object(),
                signal.SIGSEGV: object(),
                signal.SIGINT: object(),
                }

    def test_sets_signal_handler_for_each_item(self, mock_func_signal_signal):
        """ Should set signal handler for each item in map. """
        signal_handler_map = self.signal_handler_map
        expected_calls = [
                mock.call(signal_number, handler)
                for (signal_number, handler) in signal_handler_map.items()]
        daemon.daemon.set_signal_handlers(signal_handler_map)
        self.assertEquals(expected_calls, mock_func_signal_signal.mock_calls)


@mock.patch.object(daemon.daemon.atexit, "register")
class register_atexit_function_TestCase(scaffold.TestCase):
    """ Test cases for register_atexit_function function. """

    def test_registers_function_for_atexit_processing(
            self, mock_func_atexit_register):
        """ Should register specified function for atexit processing. """
        func = object()
        daemon.daemon.register_atexit_function(func)
        mock_func_atexit_register.assert_called_with(func)


# Local variables:
# coding: utf-8
# mode: python
# End:
# vim: fileencoding=utf-8 filetype=python :<|MERGE_RESOLUTION|>--- conflicted
+++ resolved
@@ -1066,6 +1066,7 @@
         self.test_args = dict(
                 uid=self.test_uid,
                 gid=self.test_gid,
+                initgroups=True,
                 )
 
     def test_changes_gid_and_uid_in_order(
@@ -1083,16 +1084,12 @@
         mock_os_module = mock.MagicMock()
         mock_os_module.attach_mock(mock_func_os_setuid, "setuid")
         mock_os_module.attach_mock(mock_func_os_setgid, "setgid")
+        mock_os_module.attach_mock(mock_func_os_initgroups, "initgroups")
         daemon.daemon.change_process_owner(**args)
-<<<<<<< HEAD
-        mock_func_os_initgroups.assert_called()
-        mock_func_os_setgid.assert_called()
-=======
         mock_os_module.assert_has_calls([
-                mock.call.setgid(mock.ANY),
+                mock.call.initgroups(mock.ANY, mock.ANY),
                 mock.call.setuid(mock.ANY),
                 ])
->>>>>>> f1fd8dd2
 
     def test_specifies_username_to_initgroups(
             self,
@@ -1112,7 +1109,7 @@
         args = self.test_args
         expected_gid = self.test_gid
         daemon.daemon.change_process_owner(**args)
-        mock_func_os_initgroups.assert_called_with(mock.ANY, expected_gid)
+        mock_func_os_initgroups.assert_called_once_with(mock.ANY, expected_gid)
 
     def test_calls_setgid_when_username_not_found(
             self,
@@ -1123,11 +1120,7 @@
         expected_gid = self.test_gid
         pwd.getpwuid.side_effect = KeyError("No such entry")
         daemon.daemon.change_process_owner(**args)
-<<<<<<< HEAD
-        mock_func_os_setgid.assert_called_with(expected_gid)
-=======
-        mock_func_os_setgid.assert_called_once_with(gid)
->>>>>>> f1fd8dd2
+        mock_func_os_setgid.assert_called_once_with(expected_gid)
 
     def test_changes_user_id_to_uid(
             self,
@@ -1137,11 +1130,7 @@
         args = self.test_args
         expected_uid = self.test_uid
         daemon.daemon.change_process_owner(**args)
-<<<<<<< HEAD
-        mock_func_os_setuid.assert_called_with(expected_uid)
-=======
-        mock_func_os_setuid.assert_called_once_with(uid)
->>>>>>> f1fd8dd2
+        mock_func_os_setuid.assert_called_once_with(expected_uid)
 
     def test_raises_daemon_error_on_os_error_from_setting_groups(
             self,
