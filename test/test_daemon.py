--- conflicted
+++ resolved
@@ -6,15 +6,9 @@
 # Copyright © 2008–2014 Ben Finney <ben+python@benfinney.id.au>
 #
 # This is free software: you may copy, modify, and/or distribute this work
-<<<<<<< HEAD
-# under the terms of the Python Software Foundation License, version 2 or
-# later as published by the Python Software Foundation.
-# No warranty expressed or implied. See the file ‘LICENSE.PSF-2’ for details.
-=======
 # under the terms of the Apache License, version 2.0 as published by the
 # Apache Software Foundation.
-# No warranty expressed or implied. See the file LICENSE.ASF-2 for details.
->>>>>>> 81bc45fc
+# No warranty expressed or implied. See the file ‘LICENSE.ASF-2’ for details.
 
 """ Unit test for ‘daemon’ module.
     """
@@ -46,44 +40,23 @@
 class ModuleExceptions_TestCase(scaffold.Exception_TestCase):
     """ Test cases for module exception classes. """
 
-<<<<<<< HEAD
     scenarios = scaffold.make_exception_scenarios([
-        ('daemon.daemon.DaemonError', dict(
-            exc_type = daemon.daemon.DaemonError,
-            min_args = 1,
-            types = [Exception],
-            )),
-        ('daemon.daemon.DaemonOSEnvironmentError', dict(
-            exc_type = daemon.daemon.DaemonOSEnvironmentError,
-            min_args = 1,
-            types = [daemon.daemon.DaemonError, OSError],
-            )),
-        ('daemon.daemon.DaemonProcessDetachError', dict(
-            exc_type = daemon.daemon.DaemonProcessDetachError,
-            min_args = 1,
-            types = [daemon.daemon.DaemonError, OSError],
-            )),
-        ])
-=======
-    def __init__(self, *args, **kwargs):
-        """ Set up a new instance. """
-        super(Exception_TestCase, self).__init__(*args, **kwargs)
-
-        self.valid_exceptions = {
-                daemon.daemon.DaemonError: dict(
-                    min_args=1,
-                    types=(Exception,),
-                    ),
-                daemon.daemon.DaemonOSEnvironmentError: dict(
-                    min_args=1,
-                    types=(daemon.daemon.DaemonError, OSError),
-                    ),
-                daemon.daemon.DaemonProcessDetachError: dict(
-                    min_args=1,
-                    types=(daemon.daemon.DaemonError, OSError),
-                    ),
-                }
->>>>>>> 81bc45fc
+            ('daemon.daemon.DaemonError', dict(
+                exc_type = daemon.daemon.DaemonError,
+                min_args = 1,
+                types = [Exception],
+                )),
+            ('daemon.daemon.DaemonOSEnvironmentError', dict(
+                exc_type = daemon.daemon.DaemonOSEnvironmentError,
+                min_args = 1,
+                types = [daemon.daemon.DaemonError, OSError],
+                )),
+            ('daemon.daemon.DaemonProcessDetachError', dict(
+                exc_type = daemon.daemon.DaemonProcessDetachError,
+                min_args = 1,
+                types = [daemon.daemon.DaemonError, OSError],
+                )),
+            ])
 
  
@@ -817,14 +790,14 @@
         setup_daemon_context_fixtures(self)
 
         self.test_files = {
-            2: FakeFileDescriptorStringIO(),
-            5: 5,
-            11: FakeFileDescriptorStringIO(),
-            17: None,
-            23: FakeFileDescriptorStringIO(),
-            37: 37,
-            42: FakeFileDescriptorStringIO(),
-        }
+                2: FakeFileDescriptorStringIO(),
+                5: 5,
+                11: FakeFileDescriptorStringIO(),
+                17: None,
+                23: FakeFileDescriptorStringIO(),
+                37: 37,
+                42: FakeFileDescriptorStringIO(),
+                }
         for (fileno, item) in self.test_files.items():
             if hasattr(item, '_fileno'):
                 item._fileno = fileno
