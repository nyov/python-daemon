--- conflicted
+++ resolved
@@ -135,11 +135,7 @@
     def test_has_default_working_directory(self):
         """ Should have default working_directory option. """
         args = dict()
-<<<<<<< HEAD
-        expected_directory = '/'
-=======
         expected_directory = "/"
->>>>>>> 9b484a47
         instance = daemon.daemon.DaemonContext(**args)
         self.assertEqual(expected_directory, instance.working_directory)
 
@@ -621,11 +617,7 @@
         expected_exception = SystemExit
         try:
             instance.terminate(*args)
-<<<<<<< HEAD
         except expected_exception as exc:
-=======
-        except expected_exception, exc:
->>>>>>> 9b484a47
             pass
         self.assertIn(unicode(signal_number), unicode(exc))
 
@@ -695,17 +687,12 @@
         stream_files = self.stream_files_by_name
         expected_result = self.test_file_descriptors.copy()
         for (pseudo_stream_name, pseudo_stream) in stream_files.iteritems():
-<<<<<<< HEAD
             test_non_file_object = object()
             setattr(instance, pseudo_stream_name, test_non_file_object)
-=======
-            setattr(instance, pseudo_stream_name, StringIO())
->>>>>>> 9b484a47
             stream_fd = pseudo_stream.fileno()
             expected_result.discard(stream_fd)
         result = instance._get_exclude_file_descriptors()
         self.assertEqual(expected_result, result)
-<<<<<<< HEAD
 
     def test_includes_verbatim_streams_without_file_descriptor(self):
         """ Should include verbatim any stream without a file descriptor. """
@@ -747,14 +734,6 @@
 class DaemonContext_make_signal_handler_TestCase(DaemonContext_BaseTestCase):
     """ Test cases for DaemonContext._make_signal_handler function. """
 
-=======
-
--
-class DaemonContext_make_signal_handler_TestCase(DaemonContext_BaseTestCase):
-    """ Test cases for DaemonContext._make_signal_handler function. """
-
->>>>>>> 9b484a47
     def test_returns_ignore_for_none(self):
         """ Should return SIG_IGN when None handler specified. """
         instance = self.test_instance
@@ -873,11 +852,7 @@
         expected_error = daemon.daemon.DaemonOSEnvironmentError
         try:
             daemon.daemon.change_working_directory(**args)
-<<<<<<< HEAD
         except expected_error as exc:
-=======
-        except expected_error, exc:
->>>>>>> 9b484a47
             pass
         self.assertIn(unicode(test_error), unicode(exc))
 
@@ -949,11 +924,7 @@
         expected_error = daemon.daemon.DaemonOSEnvironmentError
         try:
             daemon.daemon.change_root_directory(**args)
-<<<<<<< HEAD
         except expected_error as exc:
-=======
-        except expected_error, exc:
->>>>>>> 9b484a47
             pass
         self.assertIn(unicode(test_error), unicode(exc))
 
@@ -1001,11 +972,7 @@
         expected_error = daemon.daemon.DaemonOSEnvironmentError
         try:
             daemon.daemon.change_file_creation_mask(**args)
-<<<<<<< HEAD
         except expected_error as exc:
-=======
-        except expected_error, exc:
->>>>>>> 9b484a47
             pass
         self.assertIn(unicode(test_error), unicode(exc))
 
@@ -1094,11 +1061,7 @@
         expected_error = daemon.daemon.DaemonOSEnvironmentError
         try:
             daemon.daemon.change_process_owner(**args)
-<<<<<<< HEAD
         except expected_error as exc:
-=======
-        except expected_error, exc:
->>>>>>> 9b484a47
             pass
         self.assertIn(unicode(test_error), unicode(exc))
 
@@ -1319,7 +1282,6 @@
         super(detach_process_context_TestCase, self).setUp()
 
         self.mock_module_os = mock.MagicMock(wraps=os)
-<<<<<<< HEAD
 
         fake_pids = [0, 0]
         func_patcher_os_fork = mock.patch.object(
@@ -1329,17 +1291,6 @@
         self.addCleanup(func_patcher_os_fork.stop)
         self.mock_module_os.attach_mock(self.mock_func_os_fork, "fork")
 
-=======
-
-        fake_pids = [0, 0]
-        func_patcher_os_fork = mock.patch.object(
-                os, "fork",
-                side_effect=iter(fake_pids))
-        self.mock_func_os_fork = func_patcher_os_fork.start()
-        self.addCleanup(func_patcher_os_fork.stop)
-        self.mock_module_os.attach_mock(self.mock_func_os_fork, "fork")
-
->>>>>>> 9b484a47
         func_patcher_os_setsid = mock.patch.object(os, "setsid")
         self.mock_func_os_setsid = func_patcher_os_setsid.start()
         self.addCleanup(func_patcher_os_setsid.stop)
@@ -1642,13 +1593,8 @@
                 raise OSError(errno.NOENT, "No such file", path)
             return result
 
-<<<<<<< HEAD
-        func_patcher_os_open = mock.patch(
-                "os.open",
-=======
         func_patcher_os_open = mock.patch.object(
                 os, "open",
->>>>>>> 9b484a47
                 side_effect=fake_os_open)
         self.mock_func_os_open = func_patcher_os_open.start()
         self.addCleanup(func_patcher_os_open.stop)
