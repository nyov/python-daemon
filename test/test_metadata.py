# -*- coding: utf-8 -*-
#
# test/test_metadata.py
# Part of ‘python-daemon’, an implementation of PEP 3143.
#
# Copyright © 2008–2014 Ben Finney <ben+python@benfinney.id.au>
#
# This is free software: you may copy, modify, and/or distribute this work
# under the terms of the Apache License, version 2.0 as published by the
# Apache Software Foundation.
# No warranty expressed or implied. See the file ‘LICENSE.ASF-2’ for details.

""" Unit test for ‘_metadata’ private module.
    """

from __future__ import unicode_literals

import sys
import re
<<<<<<< HEAD
try:
    # Python 3 standard library.
    import urllib.parse as urlparse
except ImportError:
    # Python 2 standard library.
    import urlparse
=======
import urlparse
import functools

import mock
import pkg_resources
>>>>>>> c0541e08

import scaffold
import testtools.helpers
import testtools.matchers

import daemon._metadata as metadata


class HasAttribute(testtools.matchers.Matcher):
    """ A matcher to assert an object has a named attribute. """

    def __init__(self, name):
        self.attribute_name = name

    def match(self, instance):
        """ Assert the object `instance` has an attribute named `name`. """
        result = None
        if not testtools.helpers.safe_hasattr(instance, self.attribute_name):
            result = AttributeNotFoundMismatch(instance, self.attribute_name)
        return result


class AttributeNotFoundMismatch(testtools.matchers.Mismatch):
    """ The specified instance does not have the named attribute. """

    def __init__(self, instance, name):
        self.instance = instance
        self.attribute_name = name

    def describe(self):
        """ Emit a text description of this mismatch. """
        text = (
                "%(instance)r"
                " has no attribute named %(attribute_name)r") % vars(self)
        return text


class metadata_value_TestCase(scaffold.TestCaseWithScenarios):
    """ Test cases for metadata module values. """

    expected_str_attributes = set([
            'version_installed',
            'author',
            'copyright',
            'license',
            'url',
            ])

    scenarios = [
            (name, {'attribute_name': name}) for name in expected_str_attributes]
    for (name, params) in scenarios:
        # Expect an attribute of ‘str’ to test this value.
        params['ducktype_attribute_name'] = 'isdigit'

    def test_module_has_attribute(self):
        """ Metadata should have expected value as a module attribute. """
        self.assertThat(
                metadata, HasAttribute(self.attribute_name))

    def test_module_attribute_has_duck_type(self):
        """ Metadata value should have expected duck-typing attribute. """
        instance = getattr(metadata, self.attribute_name)
        self.assertThat(
                instance, HasAttribute(self.ducktype_attribute_name))


class metadata_content_TestCase(scaffold.TestCase):
    """ Test cases for content of metadata. """

    def test_copyright_formatted_correctly(self):
        """ Copyright statement should be formatted correctly. """
        regex_pattern = (
                "Copyright © "
                "\d{4}" # four-digit year
                "(?:–\d{4})" # optional range dash and ending four-digit year
                )
        regex_flags = re.UNICODE
        self.assertThat(
                metadata.copyright,
                testtools.matchers.MatchesRegex(regex_pattern, regex_flags))

    def test_author_formatted_correctly(self):
        """ Author information should be formatted correctly. """
        regex_pattern = (
                ".+ " # name
                "<[^>]+>" # email address, in angle brackets
                )
        regex_flags = re.UNICODE
        self.assertThat(
                metadata.author,
                testtools.matchers.MatchesRegex(regex_pattern, regex_flags))

    def test_copyright_contains_author(self):
        """ Copyright information should contain author information. """
        self.assertThat(
                metadata.copyright,
                testtools.matchers.Contains(metadata.author))

    def test_url_parses_correctly(self):
        """ Homepage URL should parse correctly. """
        result = urlparse.urlparse(metadata.url)
        self.assertIsInstance(
                result, urlparse.ParseResult,
                "URL value %(url)r did not parse correctly" % vars(metadata))


def fake_func_get_distribution(testcase, distribution_name):
    """ Fake the behaviour of ‘pkg_resources.get_distribution’. """
    if distribution_name != metadata.distribution_name:
        raise pkg_resources.DistributionNotFound
    if hasattr(testcase, 'get_distribution_error'):
        raise testcase.get_distribution_error
    mock_distribution = mock.MagicMock()
    if hasattr(testcase, 'test_version'):
        mock_distribution.version = testcase.test_version
    return mock_distribution

@mock.patch.object(pkg_resources, 'get_distribution')
@mock.patch.object(metadata, 'distribution_name', new="mock-dist")
class get_distribution_version_TestCase(scaffold.TestCaseWithScenarios):
    """ Test cases for ‘get_distribution_version’ function. """

    scenarios = [
            ('version 0.0', {
                'test_version': "0.0",
                'expected_version': "0.0",
                }),
            ('version 1.0', {
                'test_version': "1.0",
                'expected_version': "1.0",
                }),
            ('not installed', {
                'get_distribution_error': pkg_resources.DistributionNotFound(),
                'expected_version': None,
                }),
            ]

    def test_requests_installed_distribution(
            self, mock_func_get_distribution):
        """ The package distribution should be retrieved. """
        mock_func_get_distribution.side_effect = functools.partial(
                fake_func_get_distribution, self)
        expected_distribution_name = metadata.distribution_name
        version = metadata.get_distribution_version()
        mock_func_get_distribution.assert_called_with(
                expected_distribution_name)

    def test_version_installed_matches_distribution(
            self, mock_func_get_distribution):
        """ The ‘version_installed’ value should match the distribution. """
        mock_func_get_distribution.side_effect = functools.partial(
                fake_func_get_distribution, self)
        version = metadata.get_distribution_version()
        self.assertEqual(version, self.expected_version)


# Local variables:
# coding: utf-8
# mode: python
# End:
# vim: fileencoding=utf-8 filetype=python :<|MERGE_RESOLUTION|>--- conflicted
+++ resolved
@@ -17,20 +17,16 @@
 
 import sys
 import re
-<<<<<<< HEAD
 try:
     # Python 3 standard library.
     import urllib.parse as urlparse
 except ImportError:
     # Python 2 standard library.
     import urlparse
-=======
-import urlparse
 import functools
 
 import mock
 import pkg_resources
->>>>>>> c0541e08
 
 import scaffold
 import testtools.helpers
