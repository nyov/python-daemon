--- conflicted
+++ resolved
@@ -27,26 +27,18 @@
 import mock
 
 import scaffold
-<<<<<<< HEAD
 from test_pidlockfile import (
         FakeFileDescriptorStringIO,
         setup_pidfile_fixtures,
         make_pidlockfile_scenarios,
-        setup_lockfile_method_mocks,
-=======
-from test_pidfile import (
-        FakeFileDescriptorStringIO,
-        setup_pidfile_fixtures,
-        make_pidlockfile_scenarios,
         apply_lockfile_method_mocks,
->>>>>>> dde54a00
         )
 from test_daemon import (
         setup_streams_fixtures,
         )
 import daemon.daemon
 
-from daemon import pidfile
+from daemon import pidlockfile
 from daemon import runner
 
 @@ -54,30 +46,6 @@
 class ModuleExceptions_TestCase(scaffold.Exception_TestCase):
     """ Test cases for module exception classes. """
 
-<<<<<<< HEAD
-    def __init__(self, *args, **kwargs):
-        """ Set up a new instance. """
-        super(Exception_TestCase, self).__init__(*args, **kwargs)
-
-        self.valid_exceptions = {
-                runner.DaemonRunnerError: dict(
-                    min_args = 1,
-                    types = (Exception,),
-                    ),
-                runner.DaemonRunnerInvalidActionError: dict(
-                    min_args = 1,
-                    types = (runner.DaemonRunnerError, ValueError),
-                    ),
-                runner.DaemonRunnerStartFailureError: dict(
-                    min_args = 1,
-                    types = (runner.DaemonRunnerError, RuntimeError),
-                    ),
-                runner.DaemonRunnerStopFailureError: dict(
-                    min_args = 1,
-                    types = (runner.DaemonRunnerError, RuntimeError),
-                    ),
-                }
-=======
     scenarios = scaffold.make_exception_scenarios([
             ('runner.DaemonRunnerError', dict(
                 exc_type = runner.DaemonRunnerError,
@@ -100,7 +68,6 @@
                 types = [runner.DaemonRunnerError, RuntimeError],
                 )),
             ])
->>>>>>> dde54a00
 
  
@@ -118,11 +85,7 @@
                 },
             }
 
-<<<<<<< HEAD
-    for scenario in scenarios.values():
-=======
     for scenario in scenarios.itervalues():
->>>>>>> dde54a00
         if 'pidlockfile_scenario_name' in scenario:
             pidlockfile_scenario = pidlockfile_scenarios.pop(
                     scenario['pidlockfile_scenario_name'])
@@ -139,25 +102,10 @@
     """ Set the DaemonRunner test scenario for the test case. """
     scenarios = testcase.runner_scenarios
     testcase.scenario = scenarios[scenario_name]
-<<<<<<< HEAD
-    set_pidlockfile_scenario(
-            testcase, testcase.scenario['pidlockfile_scenario_name'])
-    if clear_tracker:
-        testcase.mock_tracker.clear()
-
-
-def set_pidlockfile_scenario(testcase, scenario_name):
-    """ Set the PIDLockFile test scenario for the test case. """
-    scenarios = testcase.pidlockfile_scenarios
-    testcase.pidlockfile_scenario = scenarios[scenario_name]
-    setup_lockfile_method_mocks(
-            testcase, testcase.pidlockfile_scenario,
-            testcase.lockfile_class_name)
-=======
     apply_lockfile_method_mocks(
             testcase.mock_runner_lockfile,
+            testcase,
             testcase.scenario['pidlockfile_scenario'])
->>>>>>> dde54a00
 
 
 def setup_runner_fixtures(testcase):
@@ -167,27 +115,6 @@
 
     testcase.runner_scenarios = make_runner_scenarios()
 
-<<<<<<< HEAD
-    testcase.mock_stderr = FakeFileDescriptorStringIO()
-    scaffold.mock(
-            "sys.stderr",
-            mock_obj=testcase.mock_stderr,
-            tracker=testcase.mock_tracker)
-
-    simple_scenario = testcase.runner_scenarios['simple']
-
-    testcase.lockfile_class_name = "pidlockfile.TimeoutPIDLockFile"
-
-    testcase.mock_runner_lock = scaffold.Mock(
-            testcase.lockfile_class_name,
-            tracker=testcase.mock_tracker)
-    testcase.mock_runner_lock.path = simple_scenario['pidfile_path']
-
-    scaffold.mock(
-            testcase.lockfile_class_name,
-            returns=testcase.mock_runner_lock,
-            tracker=testcase.mock_tracker)
-=======
     patcher_stderr = mock.patch.object(
             sys, "stderr",
             new=FakeFileDescriptorStringIO())
@@ -196,21 +123,19 @@
 
     simple_scenario = testcase.runner_scenarios['simple']
 
-    testcase.lockfile_class_name = "daemon.pidfile.TimeoutPIDLockFile"
-
     testcase.mock_runner_lockfile = mock.MagicMock(
-            spec=pidfile.TimeoutPIDLockFile)
+            spec=pidlockfile.TimeoutPIDLockFile)
     apply_lockfile_method_mocks(
             testcase.mock_runner_lockfile,
+            testcase,
             simple_scenario['pidlockfile_scenario'])
     testcase.mock_runner_lockfile.path = simple_scenario['pidfile_path']
 
     patcher_lockfile_class = mock.patch.object(
-            pidfile, "TimeoutPIDLockFile",
+            pidlockfile, "TimeoutPIDLockFile",
             return_value=testcase.mock_runner_lockfile)
     patcher_lockfile_class.start()
     testcase.addCleanup(patcher_lockfile_class.stop)
->>>>>>> dde54a00
 
     class TestApp(object):
 
@@ -221,20 +146,6 @@
             self.pidfile_path = simple_scenario['pidfile_path']
             self.pidfile_timeout = simple_scenario['pidfile_timeout']
 
-<<<<<<< HEAD
-        run = scaffold.Mock(
-                "TestApp.run",
-                tracker=testcase.mock_tracker)
-
-    testcase.TestApp = TestApp
-
-    scaffold.mock(
-            "daemon.runner.DaemonContext",
-            returns=scaffold.Mock(
-                "DaemonContext",
-                tracker=testcase.mock_tracker),
-            tracker=testcase.mock_tracker)
-=======
         run = mock.MagicMock(name="TestApp.run")
 
     testcase.TestApp = TestApp
@@ -243,18 +154,12 @@
             daemon.runner, "DaemonContext", autospec=True)
     patcher_daemoncontext.start()
     testcase.addCleanup(patcher_daemoncontext.stop)
->>>>>>> dde54a00
 
     testcase.test_app = testcase.TestApp()
 
     testcase.test_program_name = "bazprog"
-<<<<<<< HEAD
-    testcase.test_program_path = (
-            "/foo/bar/%(test_program_name)s" % vars(testcase))
-=======
     testcase.test_program_path = os.path.join(
             "/foo/bar", testcase.test_program_name)
->>>>>>> dde54a00
     testcase.valid_argv_params = {
             'start': [testcase.test_program_path, 'start'],
             'stop': [testcase.test_program_path, 'stop'],
@@ -270,21 +175,6 @@
         result.buffering = buffering
         return result
 
-<<<<<<< HEAD
-    scaffold.mock(
-            "builtins.open",
-            returns_func=mock_open,
-            tracker=testcase.mock_tracker)
-
-    scaffold.mock(
-            "os.kill",
-            tracker=testcase.mock_tracker)
-
-    scaffold.mock(
-            "sys.argv",
-            mock_obj=testcase.valid_argv_params['start'],
-            tracker=testcase.mock_tracker)
-=======
     mock_open = mock.mock_open()
     mock_open.side_effect = fake_open
 
@@ -303,7 +193,6 @@
             new=testcase.valid_argv_params['start'])
     patcher_sys_argv.start()
     testcase.addCleanup(patcher_sys_argv.stop)
->>>>>>> dde54a00
 
     testcase.test_instance = runner.DaemonRunner(testcase.test_app)
 
@@ -315,25 +204,15 @@
 
     def setUp(self):
         """ Set up test fixtures. """
-<<<<<<< HEAD
-        super(DaemonRunner_TestCase, self).setUp()
-=======
         super(DaemonRunner_BaseTestCase, self).setUp()
->>>>>>> dde54a00
 
         setup_runner_fixtures(self)
         set_runner_scenario(self, 'simple')
 
-<<<<<<< HEAD
-        scaffold.mock(
-                "runner.DaemonRunner.parse_args",
-                tracker=self.mock_tracker)
-=======
  
 class DaemonRunner_TestCase(DaemonRunner_BaseTestCase):
     """ Test cases for DaemonRunner class. """
->>>>>>> dde54a00
 
     def setUp(self):
         """ Set up test fixtures. """
@@ -347,23 +226,13 @@
         # Create a new instance now with our custom patches.
         self.test_instance = runner.DaemonRunner(self.test_app)
 
-        super(DaemonRunner_TestCase, self).tearDown()
-
     def test_instantiate(self):
         """ New instance of DaemonRunner should be created. """
         self.assertIsInstance(self.test_instance, runner.DaemonRunner)
 
     def test_parses_commandline_args(self):
         """ Should parse commandline arguments. """
-<<<<<<< HEAD
-        expect_mock_output = """\
-                Called runner.DaemonRunner.parse_args()
-                ...
-                """
-        self.failUnlessMockCheckerMatch(expect_mock_output)
-=======
         self.test_instance.parse_args.assert_called_with()
->>>>>>> dde54a00
 
     def test_has_specified_app(self):
         """ Should have specified application object. """
@@ -381,74 +250,40 @@
         """ Should raise ValueError when PID file path not a string. """
         pidfile_path = object()
         self.test_app.pidfile_path = pidfile_path
-<<<<<<< HEAD
-        expect_error = ValueError
-        self.failUnlessRaises(
-                expect_error,
-=======
         expected_error = ValueError
         self.assertRaises(
                 expected_error,
->>>>>>> dde54a00
                 runner.DaemonRunner, self.test_app)
 
     def test_error_when_pidfile_path_not_absolute(self):
         """ Should raise ValueError when PID file path not absolute. """
         pidfile_path = "foo/bar.pid"
         self.test_app.pidfile_path = pidfile_path
-<<<<<<< HEAD
-        expect_error = ValueError
-        self.failUnlessRaises(
-                expect_error,
-=======
         expected_error = ValueError
         self.assertRaises(
                 expected_error,
->>>>>>> dde54a00
                 runner.DaemonRunner, self.test_app)
 
     def test_creates_lock_with_specified_parameters(self):
         """ Should create a TimeoutPIDLockFile with specified params. """
         pidfile_path = self.scenario['pidfile_path']
         pidfile_timeout = self.scenario['pidfile_timeout']
-<<<<<<< HEAD
-        lockfile_class_name = self.lockfile_class_name
-        expect_mock_output = """\
-                ...
-                Called %(lockfile_class_name)s(
-                    %(pidfile_path)r,
-                    %(pidfile_timeout)r)
-                """ % vars()
-        scaffold.mock_restore()
-        self.failUnlessMockCheckerMatch(expect_mock_output)
-=======
-        pidfile.TimeoutPIDLockFile.assert_called_with(
+        pidlockfile.TimeoutPIDLockFile.assert_called_with(
                 pidfile_path, pidfile_timeout)
->>>>>>> dde54a00
 
     def test_has_created_pidfile(self):
         """ Should have new PID lock file as `pidfile` attribute. """
         expected_pidfile = self.mock_runner_lockfile
         instance = self.test_instance
-<<<<<<< HEAD
-        self.failUnlessIs(
-                expect_pidfile, instance.pidfile)
-=======
         self.assertIs(
                 expected_pidfile, instance.pidfile)
->>>>>>> dde54a00
 
     def test_daemon_context_has_created_pidfile(self):
         """ DaemonContext component should have new PID lock file. """
         expected_pidfile = self.mock_runner_lockfile
         daemon_context = self.test_instance.daemon_context
-<<<<<<< HEAD
-        self.failUnlessIs(
-                expect_pidfile, daemon_context.pidfile)
-=======
         self.assertIs(
                 expected_pidfile, daemon_context.pidfile)
->>>>>>> dde54a00
 
     def test_daemon_context_has_specified_stdin_stream(self):
         """ DaemonContext component should have specified stdin file. """
@@ -493,44 +328,19 @@
         """ DaemonContext component should open stderr file unbuffered. """
         expected_buffering = 0
         daemon_context = self.test_instance.daemon_context
-<<<<<<< HEAD
-        self.failUnlessEqual(
-                expect_buffering, daemon_context.stderr.buffering)
-=======
         self.assertEqual(
                 expected_buffering, daemon_context.stderr.buffering)
->>>>>>> dde54a00
 
  
 class DaemonRunner_usage_exit_TestCase(DaemonRunner_BaseTestCase):
     """ Test cases for DaemonRunner.usage_exit method. """
 
-<<<<<<< HEAD
-    def setUp(self):
-        """ Set up test fixtures. """
-        super(DaemonRunner_usage_exit_TestCase, self).setUp()
-
-        setup_runner_fixtures(self)
-        set_runner_scenario(self, 'simple')
-
-    def tearDown(self):
-        """ Tear down test fixtures. """
-        scaffold.mock_restore()
-
-        super(DaemonRunner_usage_exit_TestCase, self).tearDown()
-
-=======
->>>>>>> dde54a00
     def test_raises_system_exit(self):
         """ Should raise SystemExit exception. """
         instance = self.test_instance
         argv = [self.test_program_path]
-<<<<<<< HEAD
-        self.failUnlessRaises(
-=======
         self.assertRaises(
->>>>>>> dde54a00
                 SystemExit,
                 instance._usage_exit, argv)
 
@@ -539,16 +349,6 @@
         instance = self.test_instance
         progname = self.test_program_name
         argv = [self.test_program_path]
-<<<<<<< HEAD
-        expect_stderr_output = """\
-                usage: %(progname)s ...
-                """ % vars()
-        self.failUnlessRaises(
-                SystemExit,
-                instance._usage_exit, argv)
-        self.failUnlessOutputCheckerMatch(
-                expect_stderr_output, self.mock_stderr.getvalue())
-=======
         expected_stderr_output = """\
                 usage: %(progname)s ...
                 """ % vars()
@@ -557,7 +357,6 @@
                 instance._usage_exit, argv)
         self.assertOutputCheckerMatch(
                 expected_stderr_output, self.fake_stderr.getvalue())
->>>>>>> dde54a00
 
  
@@ -567,17 +366,6 @@
     def setUp(self):
         """ Set up test fixtures. """
         super(DaemonRunner_parse_args_TestCase, self).setUp()
-<<<<<<< HEAD
-
-        setup_runner_fixtures(self)
-        set_runner_scenario(self, 'simple')
-
-        scaffold.mock(
-                "daemon.runner.DaemonRunner._usage_exit",
-                raises=NotImplementedError,
-                tracker=self.mock_tracker)
-=======
->>>>>>> dde54a00
 
         func_patcher_usage_exit = mock.patch.object(
                 daemon.runner.DaemonRunner, "_usage_exit",
@@ -585,18 +373,10 @@
         func_patcher_usage_exit.start()
         self.addCleanup(func_patcher_usage_exit.stop)
 
-        super(DaemonRunner_parse_args_TestCase, self).tearDown()
-
     def test_emits_usage_message_if_insufficient_args(self):
         """ Should emit a usage message and exit if too few arguments. """
         instance = self.test_instance
         argv = [self.test_program_path]
-<<<<<<< HEAD
-        expect_mock_output = """\
-                Called daemon.runner.DaemonRunner._usage_exit(%(argv)r)
-                """ % vars()
-=======
->>>>>>> dde54a00
         try:
             instance.parse_args(argv)
         except NotImplementedError:
@@ -608,12 +388,6 @@
         instance = self.test_instance
         progname = self.test_program_name
         argv = [self.test_program_path, 'bogus']
-<<<<<<< HEAD
-        expect_mock_output = """\
-                Called daemon.runner.DaemonRunner._usage_exit(%(argv)r)
-                """ % vars()
-=======
->>>>>>> dde54a00
         try:
             instance.parse_args(argv)
         except NotImplementedError:
@@ -623,22 +397,11 @@
     def test_should_parse_system_argv_by_default(self):
         """ Should parse sys.argv by default. """
         instance = self.test_instance
-<<<<<<< HEAD
-        expect_action = 'start'
-        argv = self.valid_argv_params['start']
-        scaffold.mock(
-                "sys.argv",
-                mock_obj=argv,
-                tracker=self.mock_tracker)
-        instance.parse_args()
-        self.failUnlessEqual(expect_action, instance.action)
-=======
         expected_action = 'start'
         argv = self.valid_argv_params['start']
         with mock.patch.object(sys, "argv", new=argv):
             instance.parse_args()
         self.assertEqual(expected_action, instance.action)
->>>>>>> dde54a00
 
     def test_sets_action_from_first_argument(self):
         """ Should set action from first commandline argument. """
@@ -653,37 +416,14 @@
 class DaemonRunner_do_action_TestCase(DaemonRunner_BaseTestCase):
     """ Test cases for DaemonRunner.do_action method. """
 
-<<<<<<< HEAD
-    def setUp(self):
-        """ Set up test fixtures. """
-        super(DaemonRunner_do_action_TestCase, self).setUp()
-
-        setup_runner_fixtures(self)
-        set_runner_scenario(self, 'simple')
-
-    def tearDown(self):
-        """ Tear down test fixtures. """
-        scaffold.mock_restore()
-
-        super(DaemonRunner_do_action_TestCase, self).tearDown()
-
-=======
->>>>>>> dde54a00
     def test_raises_error_if_unknown_action(self):
         """ Should emit a usage message and exit if action is unknown. """
         instance = self.test_instance
         instance.action = 'bogus'
-<<<<<<< HEAD
-        expect_error = runner.DaemonRunnerInvalidActionError
-        self.failUnlessRaises(
-            expect_error,
-            instance.do_action)
-=======
         expected_error = runner.DaemonRunnerInvalidActionError
         self.assertRaises(
                 expected_error,
                 instance.do_action)
->>>>>>> dde54a00
 
 
 class DaemonRunner_do_action_start_TestCase(DaemonRunner_BaseTestCase):
@@ -692,45 +432,25 @@
     def setUp(self):
         """ Set up test fixtures. """
         super(DaemonRunner_do_action_start_TestCase, self).setUp()
-<<<<<<< HEAD
-
-        setup_runner_fixtures(self)
-        set_runner_scenario(self, 'simple')
 
         self.test_instance.action = 'start'
-=======
->>>>>>> dde54a00
-
-        self.test_instance.action = 'start'
-
-        super(DaemonRunner_do_action_start_TestCase, self).tearDown()
 
     def test_raises_error_if_pidfile_locked(self):
         """ Should raise error if PID file is locked. """
 
         instance = self.test_instance
-<<<<<<< HEAD
-        instance.daemon_context.open.mock_raises = (
-                pidlockfile.AlreadyLocked)
-=======
-        instance.daemon_context.open.side_effect = lockfile.AlreadyLocked
->>>>>>> dde54a00
+        instance.daemon_context.open.side_effect = pidlockfile.AlreadyLocked
         pidfile_path = self.scenario['pidfile_path']
         expected_error = runner.DaemonRunnerStartFailureError
         expected_message_content = pidfile_path
         try:
             instance.do_action()
-        except expected_error as exc:
+        except expected_error, exc:
             pass
         else:
             raise self.failureException(
-<<<<<<< HEAD
-                    "Failed to raise " + expect_error.__name__)
-        self.failUnlessIn(unicode(exc.message), expect_message_content)
-=======
                     "Failed to raise " + expected_error.__name__)
         self.assertIn(expected_message_content, unicode(exc.message))
->>>>>>> dde54a00
 
     def test_breaks_lock_if_no_such_process(self):
         """ Should request breaking lock if PID file process is not running. """
@@ -740,22 +460,9 @@
                 self.scenario['pidlockfile_scenario']['pidfile_pid'])
         pidfile_path = self.scenario['pidfile_path']
         test_pid = self.scenario['pidlockfile_scenario']['pidfile_pid']
-<<<<<<< HEAD
-        expect_signal = signal.SIG_DFL
-        error = OSError(errno.ESRCH, "Not running")
-        os.kill.mock_raises = error
-        lockfile_class_name = self.lockfile_class_name
-        expect_mock_output = """\
-                ...
-                Called os.kill(%(test_pid)r, %(expect_signal)r)
-                Called %(lockfile_class_name)s.break_lock()
-                ...
-                """ % vars()
-=======
         expected_signal = signal.SIG_DFL
-        error = OSError(errno.ESRCH, "Not running")
-        os.kill.side_effect = error
->>>>>>> dde54a00
+        test_error = OSError(errno.ESRCH, "Not running")
+        os.kill.side_effect = test_error
         instance.do_action()
         os.kill.assert_called_with(test_pid, expected_signal)
         self.mock_runner_lockfile.break_lock.assert_called_with()
@@ -763,14 +470,6 @@
     def test_requests_daemon_context_open(self):
         """ Should request the daemon context to open. """
         instance = self.test_instance
-<<<<<<< HEAD
-        expect_mock_output = """\
-                ...
-                Called DaemonContext.open()
-                ...
-                """
-=======
->>>>>>> dde54a00
         instance.do_action()
         instance.daemon_context.open.assert_called_with()
 
@@ -778,11 +477,7 @@
         """ Should emit start message to stderr. """
         instance = self.test_instance
         current_pid = self.scenario['pid']
-<<<<<<< HEAD
-        expect_stderr = """\
-=======
         expected_stderr = """\
->>>>>>> dde54a00
                 started with pid %(current_pid)d
                 """ % vars()
         instance.do_action()
@@ -792,13 +487,6 @@
     def test_requests_app_run(self):
         """ Should request the application to run. """
         instance = self.test_instance
-<<<<<<< HEAD
-        expect_mock_output = """\
-                ...
-                Called TestApp.run()
-                """
-=======
->>>>>>> dde54a00
         instance.do_action()
         self.test_app.run.assert_called_with()
 
@@ -809,82 +497,44 @@
     def setUp(self):
         """ Set up test fixtures. """
         super(DaemonRunner_do_action_stop_TestCase, self).setUp()
-<<<<<<< HEAD
-
-        setup_runner_fixtures(self)
+
         set_runner_scenario(self, 'pidfile-locked')
 
         self.test_instance.action = 'stop'
-
-        self.mock_runner_lock.is_locked.mock_returns = True
-        self.mock_runner_lock.i_am_locking.mock_returns = False
-        self.mock_runner_lock.read_pid.mock_returns = (
-                self.scenario['pidlockfile_scenario']['pidfile_pid'])
-=======
-
-        set_runner_scenario(self, 'pidfile-locked')
-
-        self.test_instance.action = 'stop'
->>>>>>> dde54a00
 
         self.mock_runner_lockfile.is_locked.return_value = True
         self.mock_runner_lockfile.i_am_locking.return_value = False
         self.mock_runner_lockfile.read_pid.return_value = (
                 self.scenario['pidlockfile_scenario']['pidfile_pid'])
 
-        super(DaemonRunner_do_action_stop_TestCase, self).tearDown()
-
     def test_raises_error_if_pidfile_not_locked(self):
         """ Should raise error if PID file is not locked. """
         set_runner_scenario(self, 'simple')
         instance = self.test_instance
-<<<<<<< HEAD
-        self.mock_runner_lock.is_locked.mock_returns = False
-        self.mock_runner_lock.i_am_locking.mock_returns = False
-        self.mock_runner_lock.read_pid.mock_returns = (
-=======
         self.mock_runner_lockfile.is_locked.return_value = False
         self.mock_runner_lockfile.i_am_locking.return_value = False
         self.mock_runner_lockfile.read_pid.return_value = (
->>>>>>> dde54a00
                 self.scenario['pidlockfile_scenario']['pidfile_pid'])
         pidfile_path = self.scenario['pidfile_path']
         expected_error = runner.DaemonRunnerStopFailureError
         expected_message_content = pidfile_path
         try:
             instance.do_action()
-        except expected_error as exc:
+        except expected_error, exc:
             pass
         else:
             raise self.failureException(
-<<<<<<< HEAD
-                    "Failed to raise " + expect_error.__name__)
-        scaffold.mock_restore()
-        self.failUnlessIn(str(exc), expect_message_content)
-=======
                     "Failed to raise " + expected_error.__name__)
         self.assertIn(expected_message_content, unicode(exc))
->>>>>>> dde54a00
 
     def test_breaks_lock_if_pidfile_stale(self):
         """ Should break lock if PID file is stale. """
         instance = self.test_instance
         pidfile_path = self.scenario['pidfile_path']
         test_pid = self.scenario['pidlockfile_scenario']['pidfile_pid']
-<<<<<<< HEAD
-        expect_signal = signal.SIG_DFL
-        error = OSError(errno.ESRCH, "Not running")
-        os.kill.mock_raises = error
-        lockfile_class_name = self.lockfile_class_name
-        expect_mock_output = """\
-                ...
-                Called %(lockfile_class_name)s.break_lock()
-                """ % vars()
-=======
         expected_signal = signal.SIG_DFL
-        error = OSError(errno.ESRCH, "Not running")
-        os.kill.side_effect = error
->>>>>>> dde54a00
+        test_error = OSError(errno.ESRCH, "Not running")
+        os.kill.side_effect = test_error
         instance.do_action()
         self.mock_runner_lockfile.break_lock.assert_called_with()
 
@@ -892,15 +542,7 @@
         """ Should send SIGTERM to the daemon process. """
         instance = self.test_instance
         test_pid = self.scenario['pidlockfile_scenario']['pidfile_pid']
-<<<<<<< HEAD
-        expect_signal = signal.SIGTERM
-        expect_mock_output = """\
-                ...
-                Called os.kill(%(test_pid)r, %(expect_signal)r)
-                """ % vars()
-=======
         expected_signal = signal.SIGTERM
->>>>>>> dde54a00
         instance.do_action()
         os.kill.assert_called_with(test_pid, expected_signal)
 
@@ -909,30 +551,18 @@
         instance = self.test_instance
         test_pid = self.scenario['pidlockfile_scenario']['pidfile_pid']
         pidfile_path = self.scenario['pidfile_path']
-        error = OSError(errno.EPERM, "Nice try")
-<<<<<<< HEAD
-        os.kill.mock_raises = error
-        expect_error = runner.DaemonRunnerStopFailureError
-        expect_message_content = str(test_pid)
-=======
-        os.kill.side_effect = error
+        test_error = OSError(errno.EPERM, "Nice try")
+        os.kill.side_effect = test_error
         expected_error = runner.DaemonRunnerStopFailureError
         expected_message_content = str(test_pid)
->>>>>>> dde54a00
         try:
             instance.do_action()
-        except expected_error as exc:
+        except expected_error, exc:
             pass
         else:
             raise self.failureException(
-<<<<<<< HEAD
-                    "Failed to raise " + expect_error.__name__)
-        scaffold.mock_restore()
-        self.failUnlessIn(unicode(exc), expect_message_content)
-=======
                     "Failed to raise " + expected_error.__name__)
         self.assertIn(expected_message_content, unicode(exc))
->>>>>>> dde54a00
 
 
 @mock.patch.object(daemon.runner.DaemonRunner, "_start")
@@ -943,38 +573,11 @@
     def setUp(self):
         """ Set up test fixtures. """
         super(DaemonRunner_do_action_restart_TestCase, self).setUp()
-<<<<<<< HEAD
-
-        setup_runner_fixtures(self)
+
         set_runner_scenario(self, 'pidfile-locked')
 
         self.test_instance.action = 'restart'
-=======
-
-        set_runner_scenario(self, 'pidfile-locked')
->>>>>>> dde54a00
-
-        self.test_instance.action = 'restart'
-
-<<<<<<< HEAD
-        super(DaemonRunner_do_action_restart_TestCase, self).tearDown()
-
-    def test_requests_stop_then_start(self):
-        """ Should request stop, then start. """
-        instance = self.test_instance
-        scaffold.mock(
-                "daemon.runner.DaemonRunner._start",
-                tracker=self.mock_tracker)
-        scaffold.mock(
-                "daemon.runner.DaemonRunner._stop",
-                tracker=self.mock_tracker)
-        expect_mock_output = """\
-                Called daemon.runner.DaemonRunner._stop()
-                Called daemon.runner.DaemonRunner._start()
-                """
-        instance.do_action()
-        self.failUnlessMockCheckerMatch(expect_mock_output)
-=======
+
     def test_requests_stop_then_start(
             self,
             mock_func_daemonrunner_start, mock_func_daemonrunner_stop):
@@ -983,7 +586,6 @@
         instance.do_action()
         mock_func_daemonrunner_start.assert_called_with()
         mock_func_daemonrunner_stop.assert_called_with()
->>>>>>> dde54a00
 
  
