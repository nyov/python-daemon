# -*- coding: utf-8 -*-
#
# test/test_runner.py
# Part of ‘python-daemon’, an implementation of PEP 3143.
#
# Copyright © 2009–2014 Ben Finney <ben+python@benfinney.id.au>
#
# This is free software: you may copy, modify, and/or distribute this work
# under the terms of the Apache License, version 2.0 as published by the
# Apache Software Foundation.
# No warranty expressed or implied. See the file ‘LICENSE.ASF-2’ for details.

""" Unit test for ‘runner’ module.
    """

from __future__ import unicode_literals

import __builtin__ as builtins
import os
import os.path
import sys
import tempfile
import errno
import signal

import lockfile
import mock

import scaffold
from test_pidfile import (
        FakeFileDescriptorStringIO,
        setup_pidfile_fixtures,
        make_pidlockfile_scenarios,
        apply_lockfile_method_mocks,
        )
from test_daemon import (
        setup_streams_fixtures,
        )
import daemon.daemon

from daemon import pidfile
from daemon import runner


class ModuleExceptions_TestCase(scaffold.Exception_TestCase):
    """ Test cases for module exception classes. """

    scenarios = scaffold.make_exception_scenarios([
            ('runner.DaemonRunnerError', dict(
                exc_type = runner.DaemonRunnerError,
                min_args = 1,
                types = [Exception],
                )),
            ('runner.DaemonRunnerInvalidActionError', dict(
                exc_type = runner.DaemonRunnerInvalidActionError,
                min_args = 1,
                types = [runner.DaemonRunnerError, ValueError],
                )),
            ('runner.DaemonRunnerStartFailureError', dict(
                exc_type = runner.DaemonRunnerStartFailureError,
                min_args = 1,
                types = [runner.DaemonRunnerError, RuntimeError],
                )),
            ('runner.DaemonRunnerStopFailureError', dict(
                exc_type = runner.DaemonRunnerStopFailureError,
                min_args = 1,
                types = [runner.DaemonRunnerError, RuntimeError],
                )),
            ])


def make_runner_scenarios():
    """ Make a collection of scenarios for testing DaemonRunner instances. """

    pidlockfile_scenarios = make_pidlockfile_scenarios()

    scenarios = {
            'simple': {
                'pidlockfile_scenario_name': 'simple',
                },
            'pidfile-locked': {
                'pidlockfile_scenario_name': 'exist-other-pid-locked',
                },
            }

    for scenario in scenarios.itervalues():
        if 'pidlockfile_scenario_name' in scenario:
            pidlockfile_scenario = pidlockfile_scenarios.pop(
                    scenario['pidlockfile_scenario_name'])
        scenario['pid'] = pidlockfile_scenario['pid']
        scenario['pidfile_path'] = pidlockfile_scenario['pidfile_path']
        scenario['pidfile_timeout'] = 23
        scenario['pidlockfile_scenario'] = pidlockfile_scenario

    return scenarios


def set_runner_scenario(testcase, scenario_name):
    """ Set the DaemonRunner test scenario for the test case. """
    scenarios = testcase.runner_scenarios
    testcase.scenario = scenarios[scenario_name]
    apply_lockfile_method_mocks(
            testcase.mock_runner_lockfile,
<<<<<<< HEAD
=======
            testcase,
>>>>>>> 9b484a47
            testcase.scenario['pidlockfile_scenario'])


def setup_runner_fixtures(testcase):
    """ Set up common test fixtures for DaemonRunner test case. """
    setup_pidfile_fixtures(testcase)
    setup_streams_fixtures(testcase)

    testcase.runner_scenarios = make_runner_scenarios()

    patcher_stderr = mock.patch.object(
            sys, "stderr",
            new=FakeFileDescriptorStringIO())
    testcase.fake_stderr = patcher_stderr.start()
    testcase.addCleanup(patcher_stderr.stop)

    simple_scenario = testcase.runner_scenarios['simple']

<<<<<<< HEAD
    testcase.lockfile_class_name = "daemon.pidfile.TimeoutPIDLockFile"

    testcase.mock_runner_lockfile = mock.MagicMock(
            spec=pidfile.TimeoutPIDLockFile)
    apply_lockfile_method_mocks(
            testcase.mock_runner_lockfile,
            simple_scenario['pidlockfile_scenario'])
    testcase.mock_runner_lockfile.path = simple_scenario['pidfile_path']

    patcher_lockfile_class = mock.patch.object(
            pidfile, "TimeoutPIDLockFile",
=======
    testcase.mock_runner_lockfile = mock.MagicMock(
            spec=pidlockfile.TimeoutPIDLockFile)
    apply_lockfile_method_mocks(
            testcase.mock_runner_lockfile,
            testcase,
            simple_scenario['pidlockfile_scenario'])
    testcase.mock_runner_lockfile.path = simple_scenario['pidfile_path']

    patcher_lockfile_class = mock.patch.object(
            pidlockfile, "TimeoutPIDLockFile",
>>>>>>> 9b484a47
            return_value=testcase.mock_runner_lockfile)
    patcher_lockfile_class.start()
    testcase.addCleanup(patcher_lockfile_class.stop)

    class TestApp(object):

        def __init__(self):
            self.stdin_path = testcase.stream_file_paths['stdin']
            self.stdout_path = testcase.stream_file_paths['stdout']
            self.stderr_path = testcase.stream_file_paths['stderr']
            self.pidfile_path = simple_scenario['pidfile_path']
            self.pidfile_timeout = simple_scenario['pidfile_timeout']

        run = mock.MagicMock(name="TestApp.run")

    testcase.TestApp = TestApp

    patcher_daemoncontext = mock.patch.object(
            daemon.runner, "DaemonContext", autospec=True)
    patcher_daemoncontext.start()
    testcase.addCleanup(patcher_daemoncontext.stop)

    testcase.test_app = testcase.TestApp()

    testcase.test_program_name = "bazprog"
    testcase.test_program_path = os.path.join(
            "/foo/bar", testcase.test_program_name)
    testcase.valid_argv_params = {
            'start': [testcase.test_program_path, 'start'],
            'stop': [testcase.test_program_path, 'stop'],
            'restart': [testcase.test_program_path, 'restart'],
            }

    def fake_open(filename, mode=None, buffering=None):
        if filename in testcase.stream_files_by_path:
            result = testcase.stream_files_by_path[filename]
        else:
            result = FakeFileDescriptorStringIO()
        result.mode = mode
        result.buffering = buffering
        return result

    mock_open = mock.mock_open()
    mock_open.side_effect = fake_open
<<<<<<< HEAD

    func_patcher_builtin_open = mock.patch(
            "__builtin__.open",
            new=mock_open)
    func_patcher_builtin_open.start()
    testcase.addCleanup(func_patcher_builtin_open.stop)

    func_patcher_os_kill = mock.patch.object(os, "kill")
    func_patcher_os_kill.start()
    testcase.addCleanup(func_patcher_os_kill.stop)

=======

    func_patcher_builtin_open = mock.patch(
            "__builtin__.open",
            new=mock_open)
    func_patcher_builtin_open.start()
    testcase.addCleanup(func_patcher_builtin_open.stop)

    func_patcher_os_kill = mock.patch.object(os, "kill")
    func_patcher_os_kill.start()
    testcase.addCleanup(func_patcher_os_kill.stop)

>>>>>>> 9b484a47
    patcher_sys_argv = mock.patch.object(
            sys, "argv",
            new=testcase.valid_argv_params['start'])
    patcher_sys_argv.start()
    testcase.addCleanup(patcher_sys_argv.stop)

    testcase.test_instance = runner.DaemonRunner(testcase.test_app)

    testcase.scenario = NotImplemented


class DaemonRunner_BaseTestCase(scaffold.TestCase):
    """ Base class for DaemonRunner test case classes. """

    def setUp(self):
        """ Set up test fixtures. """
        super(DaemonRunner_BaseTestCase, self).setUp()

        setup_runner_fixtures(self)
        set_runner_scenario(self, 'simple')


class DaemonRunner_TestCase(DaemonRunner_BaseTestCase):
    """ Test cases for DaemonRunner class. """

    def setUp(self):
        """ Set up test fixtures. """
        super(DaemonRunner_TestCase, self).setUp()

        func_patcher_parse_args = mock.patch.object(
                runner.DaemonRunner, "parse_args")
        func_patcher_parse_args.start()
        self.addCleanup(func_patcher_parse_args.stop)

        # Create a new instance now with our custom patches.
        self.test_instance = runner.DaemonRunner(self.test_app)

    def test_instantiate(self):
        """ New instance of DaemonRunner should be created. """
        self.assertIsInstance(self.test_instance, runner.DaemonRunner)

    def test_parses_commandline_args(self):
        """ Should parse commandline arguments. """
        self.test_instance.parse_args.assert_called_with()

    def test_has_specified_app(self):
        """ Should have specified application object. """
        self.assertIs(self.test_app, self.test_instance.app)

    def test_sets_pidfile_none_when_pidfile_path_is_none(self):
        """ Should set ‘pidfile’ to ‘None’ when ‘pidfile_path’ is ‘None’. """
        pidfile_path = None
        self.test_app.pidfile_path = pidfile_path
        expected_pidfile = None
        instance = runner.DaemonRunner(self.test_app)
        self.assertIs(expected_pidfile, instance.pidfile)

    def test_error_when_pidfile_path_not_string(self):
        """ Should raise ValueError when PID file path not a string. """
        pidfile_path = object()
        self.test_app.pidfile_path = pidfile_path
        expected_error = ValueError
        self.assertRaises(
                expected_error,
                runner.DaemonRunner, self.test_app)

    def test_error_when_pidfile_path_not_absolute(self):
        """ Should raise ValueError when PID file path not absolute. """
        pidfile_path = "foo/bar.pid"
        self.test_app.pidfile_path = pidfile_path
        expected_error = ValueError
        self.assertRaises(
                expected_error,
                runner.DaemonRunner, self.test_app)

    def test_creates_lock_with_specified_parameters(self):
        """ Should create a TimeoutPIDLockFile with specified params. """
        pidfile_path = self.scenario['pidfile_path']
        pidfile_timeout = self.scenario['pidfile_timeout']
<<<<<<< HEAD
        pidfile.TimeoutPIDLockFile.assert_called_with(
=======
        pidlockfile.TimeoutPIDLockFile.assert_called_with(
>>>>>>> 9b484a47
                pidfile_path, pidfile_timeout)

    def test_has_created_pidfile(self):
        """ Should have new PID lock file as `pidfile` attribute. """
        expected_pidfile = self.mock_runner_lockfile
        instance = self.test_instance
        self.assertIs(
                expected_pidfile, instance.pidfile)

    def test_daemon_context_has_created_pidfile(self):
        """ DaemonContext component should have new PID lock file. """
        expected_pidfile = self.mock_runner_lockfile
        daemon_context = self.test_instance.daemon_context
        self.assertIs(
                expected_pidfile, daemon_context.pidfile)

    def test_daemon_context_has_specified_stdin_stream(self):
        """ DaemonContext component should have specified stdin file. """
        test_app = self.test_app
        expected_file = self.stream_files_by_name['stdin']
        daemon_context = self.test_instance.daemon_context
        self.assertEqual(expected_file, daemon_context.stdin)

    def test_daemon_context_has_stdin_in_read_mode(self):
        """ DaemonContext component should open stdin file for read. """
        expected_mode = 'r'
        daemon_context = self.test_instance.daemon_context
        self.assertIn(expected_mode, daemon_context.stdin.mode)

    def test_daemon_context_has_specified_stdout_stream(self):
        """ DaemonContext component should have specified stdout file. """
        test_app = self.test_app
        expected_file = self.stream_files_by_name['stdout']
        daemon_context = self.test_instance.daemon_context
        self.assertEqual(expected_file, daemon_context.stdout)

    def test_daemon_context_has_stdout_in_append_mode(self):
        """ DaemonContext component should open stdout file for append. """
        expected_mode = 'w+'
        daemon_context = self.test_instance.daemon_context
        self.assertIn(expected_mode, daemon_context.stdout.mode)

    def test_daemon_context_has_specified_stderr_stream(self):
        """ DaemonContext component should have specified stderr file. """
        test_app = self.test_app
        expected_file = self.stream_files_by_name['stderr']
        daemon_context = self.test_instance.daemon_context
        self.assertEqual(expected_file, daemon_context.stderr)

    def test_daemon_context_has_stderr_in_append_mode(self):
        """ DaemonContext component should open stderr file for append. """
        expected_mode = 'w+'
        daemon_context = self.test_instance.daemon_context
        self.assertIn(expected_mode, daemon_context.stderr.mode)

    def test_daemon_context_has_stderr_with_no_buffering(self):
        """ DaemonContext component should open stderr file unbuffered. """
        expected_buffering = 0
        daemon_context = self.test_instance.daemon_context
        self.assertEqual(
                expected_buffering, daemon_context.stderr.buffering)


class DaemonRunner_usage_exit_TestCase(DaemonRunner_BaseTestCase):
    """ Test cases for DaemonRunner.usage_exit method. """

    def test_raises_system_exit(self):
        """ Should raise SystemExit exception. """
        instance = self.test_instance
        argv = [self.test_program_path]
        self.assertRaises(
                SystemExit,
                instance._usage_exit, argv)

    def test_message_follows_conventional_format(self):
        """ Should emit a conventional usage message. """
        instance = self.test_instance
        progname = self.test_program_name
        argv = [self.test_program_path]
        expected_stderr_output = """\
                usage: %(progname)s ...
                """ % vars()
        self.assertRaises(
                SystemExit,
                instance._usage_exit, argv)
        self.assertOutputCheckerMatch(
                expected_stderr_output, self.fake_stderr.getvalue())


class DaemonRunner_parse_args_TestCase(DaemonRunner_BaseTestCase):
    """ Test cases for DaemonRunner.parse_args method. """

    def setUp(self):
        """ Set up test fixtures. """
        super(DaemonRunner_parse_args_TestCase, self).setUp()

        func_patcher_usage_exit = mock.patch.object(
                daemon.runner.DaemonRunner, "_usage_exit",
                side_effect=NotImplementedError)
        func_patcher_usage_exit.start()
        self.addCleanup(func_patcher_usage_exit.stop)

    def test_emits_usage_message_if_insufficient_args(self):
        """ Should emit a usage message and exit if too few arguments. """
        instance = self.test_instance
        argv = [self.test_program_path]
        try:
            instance.parse_args(argv)
        except NotImplementedError:
            pass
        daemon.runner.DaemonRunner._usage_exit.assert_called_with(argv)

    def test_emits_usage_message_if_unknown_action_arg(self):
        """ Should emit a usage message and exit if unknown action. """
        instance = self.test_instance
        progname = self.test_program_name
        argv = [self.test_program_path, 'bogus']
        try:
            instance.parse_args(argv)
        except NotImplementedError:
            pass
        daemon.runner.DaemonRunner._usage_exit.assert_called_with(argv)

    def test_should_parse_system_argv_by_default(self):
        """ Should parse sys.argv by default. """
        instance = self.test_instance
        expected_action = 'start'
        argv = self.valid_argv_params['start']
        with mock.patch.object(sys, "argv", new=argv):
            instance.parse_args()
        self.assertEqual(expected_action, instance.action)

    def test_sets_action_from_first_argument(self):
        """ Should set action from first commandline argument. """
        instance = self.test_instance
        for name, argv in self.valid_argv_params.iteritems():
            expected_action = name
            instance.parse_args(argv)
            self.assertEqual(expected_action, instance.action)


class DaemonRunner_do_action_TestCase(DaemonRunner_BaseTestCase):
    """ Test cases for DaemonRunner.do_action method. """

    def test_raises_error_if_unknown_action(self):
        """ Should emit a usage message and exit if action is unknown. """
        instance = self.test_instance
        instance.action = 'bogus'
        expected_error = runner.DaemonRunnerInvalidActionError
        self.assertRaises(
                expected_error,
                instance.do_action)


class DaemonRunner_do_action_start_TestCase(DaemonRunner_BaseTestCase):
    """ Test cases for DaemonRunner.do_action method, action 'start'. """

    def setUp(self):
        """ Set up test fixtures. """
        super(DaemonRunner_do_action_start_TestCase, self).setUp()

        self.test_instance.action = 'start'

    def test_raises_error_if_pidfile_locked(self):
        """ Should raise error if PID file is locked. """

        instance = self.test_instance
<<<<<<< HEAD
        instance.daemon_context.open.side_effect = lockfile.AlreadyLocked
=======
        instance.daemon_context.open.side_effect = pidlockfile.AlreadyLocked
>>>>>>> 9b484a47
        pidfile_path = self.scenario['pidfile_path']
        expected_error = runner.DaemonRunnerStartFailureError
        expected_message_content = pidfile_path
        try:
            instance.do_action()
<<<<<<< HEAD
        except expected_error as exc:
=======
        except expected_error, exc:
>>>>>>> 9b484a47
            pass
        else:
            raise self.failureException(
                    "Failed to raise " + expected_error.__name__)
        self.assertIn(expected_message_content, unicode(exc.message))

    def test_breaks_lock_if_no_such_process(self):
        """ Should request breaking lock if PID file process is not running. """
        set_runner_scenario(self, 'pidfile-locked')
        instance = self.test_instance
        self.mock_runner_lockfile.read_pid.return_value = (
                self.scenario['pidlockfile_scenario']['pidfile_pid'])
        pidfile_path = self.scenario['pidfile_path']
        test_pid = self.scenario['pidlockfile_scenario']['pidfile_pid']
        expected_signal = signal.SIG_DFL
<<<<<<< HEAD
        error = OSError(errno.ESRCH, "Not running")
        os.kill.side_effect = error
=======
        test_error = OSError(errno.ESRCH, "Not running")
        os.kill.side_effect = test_error
>>>>>>> 9b484a47
        instance.do_action()
        os.kill.assert_called_with(test_pid, expected_signal)
        self.mock_runner_lockfile.break_lock.assert_called_with()

    def test_requests_daemon_context_open(self):
        """ Should request the daemon context to open. """
        instance = self.test_instance
        instance.do_action()
        instance.daemon_context.open.assert_called_with()

    def test_emits_start_message_to_stderr(self):
        """ Should emit start message to stderr. """
        instance = self.test_instance
        current_pid = self.scenario['pid']
        expected_stderr = """\
                started with pid %(current_pid)d
                """ % vars()
        instance.do_action()
        self.assertOutputCheckerMatch(
                expected_stderr, self.fake_stderr.getvalue())

    def test_requests_app_run(self):
        """ Should request the application to run. """
        instance = self.test_instance
        instance.do_action()
        self.test_app.run.assert_called_with()


class DaemonRunner_do_action_stop_TestCase(DaemonRunner_BaseTestCase):
    """ Test cases for DaemonRunner.do_action method, action 'stop'. """

    def setUp(self):
        """ Set up test fixtures. """
        super(DaemonRunner_do_action_stop_TestCase, self).setUp()

        set_runner_scenario(self, 'pidfile-locked')

        self.test_instance.action = 'stop'

        self.mock_runner_lockfile.is_locked.return_value = True
        self.mock_runner_lockfile.i_am_locking.return_value = False
        self.mock_runner_lockfile.read_pid.return_value = (
                self.scenario['pidlockfile_scenario']['pidfile_pid'])

    def test_raises_error_if_pidfile_not_locked(self):
        """ Should raise error if PID file is not locked. """
        set_runner_scenario(self, 'simple')
        instance = self.test_instance
        self.mock_runner_lockfile.is_locked.return_value = False
        self.mock_runner_lockfile.i_am_locking.return_value = False
        self.mock_runner_lockfile.read_pid.return_value = (
                self.scenario['pidlockfile_scenario']['pidfile_pid'])
        pidfile_path = self.scenario['pidfile_path']
        expected_error = runner.DaemonRunnerStopFailureError
        expected_message_content = pidfile_path
        try:
            instance.do_action()
<<<<<<< HEAD
        except expected_error as exc:
=======
        except expected_error, exc:
>>>>>>> 9b484a47
            pass
        else:
            raise self.failureException(
                    "Failed to raise " + expected_error.__name__)
        self.assertIn(expected_message_content, unicode(exc))

    def test_breaks_lock_if_pidfile_stale(self):
        """ Should break lock if PID file is stale. """
        instance = self.test_instance
        pidfile_path = self.scenario['pidfile_path']
        test_pid = self.scenario['pidlockfile_scenario']['pidfile_pid']
        expected_signal = signal.SIG_DFL
<<<<<<< HEAD
        error = OSError(errno.ESRCH, "Not running")
        os.kill.side_effect = error
=======
        test_error = OSError(errno.ESRCH, "Not running")
        os.kill.side_effect = test_error
>>>>>>> 9b484a47
        instance.do_action()
        self.mock_runner_lockfile.break_lock.assert_called_with()

    def test_sends_terminate_signal_to_process_from_pidfile(self):
        """ Should send SIGTERM to the daemon process. """
        instance = self.test_instance
        test_pid = self.scenario['pidlockfile_scenario']['pidfile_pid']
        expected_signal = signal.SIGTERM
        instance.do_action()
        os.kill.assert_called_with(test_pid, expected_signal)

    def test_raises_error_if_cannot_send_signal_to_process(self):
        """ Should raise error if cannot send signal to daemon process. """
        instance = self.test_instance
        test_pid = self.scenario['pidlockfile_scenario']['pidfile_pid']
        pidfile_path = self.scenario['pidfile_path']
<<<<<<< HEAD
        error = OSError(errno.EPERM, "Nice try")
        os.kill.side_effect = error
=======
        test_error = OSError(errno.EPERM, "Nice try")
        os.kill.side_effect = test_error
>>>>>>> 9b484a47
        expected_error = runner.DaemonRunnerStopFailureError
        expected_message_content = unicode(test_pid)
        try:
            instance.do_action()
<<<<<<< HEAD
        except expected_error as exc:
=======
        except expected_error, exc:
>>>>>>> 9b484a47
            pass
        else:
            raise self.failureException(
                    "Failed to raise " + expected_error.__name__)
        self.assertIn(expected_message_content, unicode(exc))


@mock.patch.object(daemon.runner.DaemonRunner, "_start")
@mock.patch.object(daemon.runner.DaemonRunner, "_stop")
class DaemonRunner_do_action_restart_TestCase(DaemonRunner_BaseTestCase):
    """ Test cases for DaemonRunner.do_action method, action 'restart'. """

    def setUp(self):
        """ Set up test fixtures. """
        super(DaemonRunner_do_action_restart_TestCase, self).setUp()

        set_runner_scenario(self, 'pidfile-locked')

        self.test_instance.action = 'restart'

    def test_requests_stop_then_start(
            self,
            mock_func_daemonrunner_start, mock_func_daemonrunner_stop):
        """ Should request stop, then start. """
        instance = self.test_instance
        instance.do_action()
        mock_func_daemonrunner_start.assert_called_with()
        mock_func_daemonrunner_stop.assert_called_with()


# Local variables:
# coding: utf-8
# mode: python
# End:
# vim: fileencoding=utf-8 filetype=python :<|MERGE_RESOLUTION|>--- conflicted
+++ resolved
@@ -104,10 +104,7 @@
     testcase.scenario = scenarios[scenario_name]
     apply_lockfile_method_mocks(
             testcase.mock_runner_lockfile,
-<<<<<<< HEAD
-=======
             testcase,
->>>>>>> 9b484a47
             testcase.scenario['pidlockfile_scenario'])
 
 
@@ -126,21 +123,8 @@
 
     simple_scenario = testcase.runner_scenarios['simple']
 
-<<<<<<< HEAD
-    testcase.lockfile_class_name = "daemon.pidfile.TimeoutPIDLockFile"
-
     testcase.mock_runner_lockfile = mock.MagicMock(
             spec=pidfile.TimeoutPIDLockFile)
-    apply_lockfile_method_mocks(
-            testcase.mock_runner_lockfile,
-            simple_scenario['pidlockfile_scenario'])
-    testcase.mock_runner_lockfile.path = simple_scenario['pidfile_path']
-
-    patcher_lockfile_class = mock.patch.object(
-            pidfile, "TimeoutPIDLockFile",
-=======
-    testcase.mock_runner_lockfile = mock.MagicMock(
-            spec=pidlockfile.TimeoutPIDLockFile)
     apply_lockfile_method_mocks(
             testcase.mock_runner_lockfile,
             testcase,
@@ -148,8 +132,7 @@
     testcase.mock_runner_lockfile.path = simple_scenario['pidfile_path']
 
     patcher_lockfile_class = mock.patch.object(
-            pidlockfile, "TimeoutPIDLockFile",
->>>>>>> 9b484a47
+            pidfile, "TimeoutPIDLockFile",
             return_value=testcase.mock_runner_lockfile)
     patcher_lockfile_class.start()
     testcase.addCleanup(patcher_lockfile_class.stop)
@@ -194,7 +177,6 @@
 
     mock_open = mock.mock_open()
     mock_open.side_effect = fake_open
-<<<<<<< HEAD
 
     func_patcher_builtin_open = mock.patch(
             "__builtin__.open",
@@ -206,19 +188,6 @@
     func_patcher_os_kill.start()
     testcase.addCleanup(func_patcher_os_kill.stop)
 
-=======
-
-    func_patcher_builtin_open = mock.patch(
-            "__builtin__.open",
-            new=mock_open)
-    func_patcher_builtin_open.start()
-    testcase.addCleanup(func_patcher_builtin_open.stop)
-
-    func_patcher_os_kill = mock.patch.object(os, "kill")
-    func_patcher_os_kill.start()
-    testcase.addCleanup(func_patcher_os_kill.stop)
-
->>>>>>> 9b484a47
     patcher_sys_argv = mock.patch.object(
             sys, "argv",
             new=testcase.valid_argv_params['start'])
@@ -299,11 +268,7 @@
         """ Should create a TimeoutPIDLockFile with specified params. """
         pidfile_path = self.scenario['pidfile_path']
         pidfile_timeout = self.scenario['pidfile_timeout']
-<<<<<<< HEAD
         pidfile.TimeoutPIDLockFile.assert_called_with(
-=======
-        pidlockfile.TimeoutPIDLockFile.assert_called_with(
->>>>>>> 9b484a47
                 pidfile_path, pidfile_timeout)
 
     def test_has_created_pidfile(self):
@@ -474,21 +439,13 @@
         """ Should raise error if PID file is locked. """
 
         instance = self.test_instance
-<<<<<<< HEAD
         instance.daemon_context.open.side_effect = lockfile.AlreadyLocked
-=======
-        instance.daemon_context.open.side_effect = pidlockfile.AlreadyLocked
->>>>>>> 9b484a47
         pidfile_path = self.scenario['pidfile_path']
         expected_error = runner.DaemonRunnerStartFailureError
         expected_message_content = pidfile_path
         try:
             instance.do_action()
-<<<<<<< HEAD
         except expected_error as exc:
-=======
-        except expected_error, exc:
->>>>>>> 9b484a47
             pass
         else:
             raise self.failureException(
@@ -504,13 +461,8 @@
         pidfile_path = self.scenario['pidfile_path']
         test_pid = self.scenario['pidlockfile_scenario']['pidfile_pid']
         expected_signal = signal.SIG_DFL
-<<<<<<< HEAD
-        error = OSError(errno.ESRCH, "Not running")
-        os.kill.side_effect = error
-=======
         test_error = OSError(errno.ESRCH, "Not running")
         os.kill.side_effect = test_error
->>>>>>> 9b484a47
         instance.do_action()
         os.kill.assert_called_with(test_pid, expected_signal)
         self.mock_runner_lockfile.break_lock.assert_called_with()
@@ -568,11 +520,7 @@
         expected_message_content = pidfile_path
         try:
             instance.do_action()
-<<<<<<< HEAD
         except expected_error as exc:
-=======
-        except expected_error, exc:
->>>>>>> 9b484a47
             pass
         else:
             raise self.failureException(
@@ -585,13 +533,8 @@
         pidfile_path = self.scenario['pidfile_path']
         test_pid = self.scenario['pidlockfile_scenario']['pidfile_pid']
         expected_signal = signal.SIG_DFL
-<<<<<<< HEAD
-        error = OSError(errno.ESRCH, "Not running")
-        os.kill.side_effect = error
-=======
         test_error = OSError(errno.ESRCH, "Not running")
         os.kill.side_effect = test_error
->>>>>>> 9b484a47
         instance.do_action()
         self.mock_runner_lockfile.break_lock.assert_called_with()
 
@@ -608,22 +551,13 @@
         instance = self.test_instance
         test_pid = self.scenario['pidlockfile_scenario']['pidfile_pid']
         pidfile_path = self.scenario['pidfile_path']
-<<<<<<< HEAD
-        error = OSError(errno.EPERM, "Nice try")
-        os.kill.side_effect = error
-=======
         test_error = OSError(errno.EPERM, "Nice try")
         os.kill.side_effect = test_error
->>>>>>> 9b484a47
         expected_error = runner.DaemonRunnerStopFailureError
         expected_message_content = unicode(test_pid)
         try:
             instance.do_action()
-<<<<<<< HEAD
         except expected_error as exc:
-=======
-        except expected_error, exc:
->>>>>>> 9b484a47
             pass
         else:
             raise self.failureException(
