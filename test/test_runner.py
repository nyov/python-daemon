--- conflicted
+++ resolved
@@ -85,6 +85,7 @@
                 scenario['pidlockfile_scenario_name'])
         scenario['pid'] = pidlockfile_scenario['pid']
         scenario['pidfile_path'] = pidlockfile_scenario['path']
+        scenario['pidfile_timeout'] = 23
         scenario['pidlockfile_scenario'] = pidlockfile_scenario
 
     return scenarios
@@ -127,21 +128,8 @@
 
     simple_scenario = testcase.runner_scenarios['simple']
 
-    testcase.lockfile_class_name = "pidlockfile.PIDLockFile"
-
-<<<<<<< HEAD
-    testcase.scenario = {
-        'pidfile_timeout': 23,
-        }
-
-    testcase.mock_runner_lock = scaffold.Mock(
-        "pidlockfile.TimeoutPIDLockFile",
-        tracker=testcase.mock_tracker)
-    testcase.mock_runner_lock.path = testcase.pidlockfile_scenario['path']
-
-    scaffold.mock(
-        "pidlockfile.TimeoutPIDLockFile",
-=======
+    testcase.lockfile_class_name = "pidlockfile.TimeoutPIDLockFile"
+
     testcase.mock_runner_lock = scaffold.Mock(
         testcase.lockfile_class_name,
         tracker=testcase.mock_tracker)
@@ -149,7 +137,6 @@
 
     scaffold.mock(
         testcase.lockfile_class_name,
->>>>>>> 15cbf239
         returns=testcase.mock_runner_lock,
         tracker=testcase.mock_tracker)
 
@@ -159,12 +146,8 @@
             self.stdin_path = testcase.stream_file_paths['stdin']
             self.stdout_path = testcase.stream_file_paths['stdout']
             self.stderr_path = testcase.stream_file_paths['stderr']
-<<<<<<< HEAD
-            self.pidfile_path = testcase.pidlockfile_scenario['path']
-            self.pidfile_timeout = testcase.scenario['pidfile_timeout']
-=======
             self.pidfile_path = simple_scenario['pidfile_path']
->>>>>>> 15cbf239
+            self.pidfile_timeout = simple_scenario['pidfile_timeout']
 
         run = scaffold.Mock(
             "TestApp.run",
@@ -279,25 +262,16 @@
             expect_error,
             runner.DaemonRunner, self.test_app)
 
-<<<<<<< HEAD
     def test_creates_lock_with_specified_parameters(self):
         """ Should create a TimeoutPIDLockFile with specified params. """
-        pidfile_path = self.pidlockfile_scenario['path']
+        pidfile_path = self.scenario['pidfile_path']
         pidfile_timeout = self.scenario['pidfile_timeout']
-        expect_mock_output = """\
-            ...
-            Called pidlockfile.TimeoutPIDLockFile(
+        lockfile_class_name = self.lockfile_class_name
+        expect_mock_output = """\
+            ...
+            Called %(lockfile_class_name)s(
                 %(pidfile_path)r,
                 %(pidfile_timeout)r)
-=======
-    def test_creates_pidlockfile(self):
-        """ Should create a PIDLockFile with the specified PID file path. """
-        pidfile_path = self.scenario['pidfile_path']
-        lockfile_class_name = self.lockfile_class_name
-        expect_mock_output = """\
-            ...
-            Called %(lockfile_class_name)s(%(pidfile_path)r)
->>>>>>> 15cbf239
             """ % vars()
         scaffold.mock_restore()
         self.failUnlessMockCheckerMatch(expect_mock_output)
@@ -498,10 +472,6 @@
 
         self.test_instance.action = 'start'
 
-<<<<<<< HEAD
-        set_pidlockfile_scenario(self, 'not-exist')
-=======
->>>>>>> 15cbf239
         self.mock_runner_lock.is_locked.mock_returns = False
         self.mock_runner_lock.i_am_locking.mock_returns = False
         self.mock_runner_lock.read_pid.mock_returns = None
@@ -517,13 +487,8 @@
         self.mock_runner_lock.is_locked.mock_returns = True
         self.mock_runner_lock.i_am_locking.mock_returns = False
         self.mock_runner_lock.read_pid.mock_returns = (
-<<<<<<< HEAD
-            self.pidlockfile_scenario['pidfile_pid'])
-        pidfile_path = self.pidlockfile_scenario['path']
-=======
             self.scenario['pidlockfile_scenario']['pidfile_pid'])
         pidfile_path = self.scenario['pidfile_path']
->>>>>>> 15cbf239
         expect_error = runner.DaemonRunnerStartFailureError
         expect_message_content = pidfile_path
         try:
@@ -542,15 +507,9 @@
         self.mock_runner_lock.is_locked.mock_returns = True
         self.mock_runner_lock.i_am_locking.mock_returns = False
         self.mock_runner_lock.read_pid.mock_returns = (
-<<<<<<< HEAD
-            self.pidlockfile_scenario['pidfile_pid'])
-        pidfile_path = self.pidlockfile_scenario['path']
-        test_pid = self.pidlockfile_scenario['pidfile_pid']
-=======
             self.scenario['pidlockfile_scenario']['pidfile_pid'])
         pidfile_path = self.scenario['pidfile_path']
         test_pid = self.scenario['pidlockfile_scenario']['pidfile_pid']
->>>>>>> 15cbf239
         expect_signal = signal.SIG_DFL
         error = OSError(errno.ESRCH, "Not running")
         os.kill.mock_raises = error
@@ -558,11 +517,7 @@
         expect_mock_output = """\
             ...
             Called os.kill(%(test_pid)r, %(expect_signal)r)
-<<<<<<< HEAD
-            Called pidlockfile.TimeoutPIDLockFile.break_lock()
-=======
             Called %(lockfile_class_name)s.break_lock()
->>>>>>> 15cbf239
             ...
             """ % vars()
         instance.do_action()
@@ -612,18 +567,10 @@
 
         self.test_instance.action = 'stop'
 
-<<<<<<< HEAD
-        set_pidlockfile_scenario(self, 'exist-other-pid-locked')
-        self.mock_runner_lock.is_locked.mock_returns = True
-        self.mock_runner_lock.i_am_locking.mock_returns = False
-        self.mock_runner_lock.read_pid.mock_returns = (
-            self.pidlockfile_scenario['pidfile_pid'])
-=======
         self.mock_runner_lock.is_locked.mock_returns = True
         self.mock_runner_lock.i_am_locking.mock_returns = False
         self.mock_runner_lock.read_pid.mock_returns = (
             self.scenario['pidlockfile_scenario']['pidfile_pid'])
->>>>>>> 15cbf239
 
     def tearDown(self):
         """ Tear down test fixtures. """
@@ -636,13 +583,8 @@
         self.mock_runner_lock.is_locked.mock_returns = False
         self.mock_runner_lock.i_am_locking.mock_returns = False
         self.mock_runner_lock.read_pid.mock_returns = (
-<<<<<<< HEAD
-            self.pidlockfile_scenario['pidfile_pid'])
-        pidfile_path = self.pidlockfile_scenario['path']
-=======
             self.scenario['pidlockfile_scenario']['pidfile_pid'])
         pidfile_path = self.scenario['pidfile_path']
->>>>>>> 15cbf239
         expect_error = runner.DaemonRunnerStopFailureError
         expect_message_content = pidfile_path
         try:
@@ -666,11 +608,7 @@
         lockfile_class_name = self.lockfile_class_name
         expect_mock_output = """\
             ...
-<<<<<<< HEAD
-            Called pidlockfile.TimeoutPIDLockFile.break_lock()
-=======
             Called %(lockfile_class_name)s.break_lock()
->>>>>>> 15cbf239
             """ % vars()
         instance.do_action()
         scaffold.mock_restore()
