--- conflicted
+++ resolved
@@ -504,21 +504,6 @@
         """ Tear down test fixtures """
         scaffold.mock_restore()
 
-<<<<<<< HEAD
-    def test_aborts_if_pidfile_locked(self):
-        """ Should raise SystemExit if PID file is locked """
-        instance = self.test_instance
-        self.mock_pidlockfile.is_locked.mock_returns = True
-        try:
-            instance.open()
-        except SystemExit, exc:
-            pass
-        else:
-            raise self.failureException("Failed to raise SystemExit")
-        self.failUnlessIn(exc.message, self.mock_pidfile_path)
-
-=======
->>>>>>> aa296425
     def test_acquires_pidfile_lock(self):
         """ Should acquire the PID file lock """
         instance = self.test_instance
