# -*- coding: utf-8 -*-
#
# tests/test_daemon.py
#
# Copyright © 2008–2009 Ben Finney <ben+python@benfinney.id.au>
#
# This is free software: you may copy, modify, and/or distribute this work
# under the terms of the Python Software Foundation License, version 2 or
# later as published by the Python Software Foundation.
# No warranty expressed or implied. See the file LICENSE.PSF-2 for details.

""" Unit test for daemon module
"""

import __builtin__
import os
import sys
from StringIO import StringIO
import tempfile
import resource
import errno
import signal

import scaffold
from test_pidlockfile import (
    FakeFileDescriptorStringIO,
    setup_pidfile_fixtures,
    )

from daemon import pidlockfile
import daemon


class prevent_core_dump_TestCase(scaffold.TestCase):
    """ Test cases for prevent_core_dump function """

    def setUp(self):
        """ Set up test fixtures """
        self.mock_outfile = StringIO()
        self.mock_tracker = scaffold.MockTracker(self.mock_outfile)

        self.RLIMIT_CORE = object()
        scaffold.mock(
            "resource.RLIMIT_CORE", mock_obj=self.RLIMIT_CORE,
            tracker=self.mock_tracker)
        scaffold.mock(
            "resource.getrlimit", returns=None,
            tracker=self.mock_tracker)
        scaffold.mock(
            "resource.setrlimit", returns=None,
            tracker=self.mock_tracker)

    def tearDown(self):
        """ Tear down test fixtures """
        scaffold.mock_restore()

    def test_sets_core_limit_to_zero(self):
        """ Should set the RLIMIT_CORE resource to zero """
        expect_resource = self.RLIMIT_CORE
        expect_limit = (0, 0)
        expect_mock_output = """\
            Called resource.getrlimit(
                %(expect_resource)r)
            Called resource.setrlimit(
                %(expect_resource)r,
                %(expect_limit)r)
            """ % vars()
        daemon.daemon.prevent_core_dump()
        self.failUnlessOutputCheckerMatch(
            expect_mock_output, self.mock_outfile.getvalue())

    def test_raises_error_when_no_core_resource(self):
        """ Should raise ValueError if no RLIMIT_CORE resource """
        def mock_getrlimit(res):
            if res == resource.RLIMIT_CORE:
                raise ValueError("Bogus platform doesn't have RLIMIT_CORE")
            else:
                return None
        resource.getrlimit.mock_returns_func = mock_getrlimit
        expect_error = ValueError
        self.failUnlessRaises(
            expect_error,
            daemon.daemon.prevent_core_dump)


class detach_process_context_TestCase(scaffold.TestCase):
    """ Test cases for detach_process_context function """

    def setUp(self):
        """ Set up test fixtures """
        self.mock_outfile = StringIO()
        self.mock_tracker = scaffold.MockTracker(self.mock_outfile)

        self.mock_stderr = FakeFileDescriptorStringIO()

        test_pids = [0, 0]
        scaffold.mock(
            "os.fork", returns_iter=test_pids,
            tracker=self.mock_tracker)
        scaffold.mock(
            "os.setsid",
            tracker=self.mock_tracker)

        def raise_system_exit(status=None):
            raise SystemExit(status)

        scaffold.mock(
            "sys.exit", returns_func=raise_system_exit,
            tracker=self.mock_tracker)

        scaffold.mock(
            "sys.stderr",
            mock_obj=self.mock_stderr,
            tracker=self.mock_tracker)

    def tearDown(self):
        """ Tear down test fixtures """
        scaffold.mock_restore()

    def test_parent_exits(self):
        """ Parent process should exit """
        parent_pid = 23
        scaffold.mock("os.fork", returns_iter=[parent_pid],
            tracker=self.mock_tracker)
        self.failUnlessRaises(
            SystemExit,
            daemon.daemon.detach_process_context)
        expect_mock_output = """\
            Called os.fork()
            Called sys.exit(0)
            """
        scaffold.mock_restore()
        self.failUnlessOutputCheckerMatch(
            expect_mock_output, self.mock_outfile.getvalue())

    def test_first_fork_error_reports_to_stderr(self):
        """ Error on first fork should cause report to stderr """
        fork_errno = 13
        fork_strerror = "Bad stuff happened"
        fork_error = OSError(fork_errno, fork_strerror)
        test_pids_iter = iter([fork_error])

        def mock_fork():
            next = test_pids_iter.next()
            if isinstance(next, Exception):
                raise next
            else:
                return next

        scaffold.mock("os.fork", returns_func=mock_fork,
            tracker=self.mock_tracker)
        self.failUnlessRaises(
            SystemExit,
            daemon.daemon.detach_process_context)
        expect_mock_output = """\
            Called os.fork()
            Called sys.exit(1)
            """
        expect_stderr = """\
            fork #1 failed: ...%(fork_errno)d...%(fork_strerror)s...
            """ % vars()
        scaffold.mock_restore()
        self.failUnlessOutputCheckerMatch(
            expect_mock_output, self.mock_outfile.getvalue())
        self.failUnlessOutputCheckerMatch(
            expect_stderr, self.mock_stderr.getvalue())

    def test_child_starts_new_process_group(self):
        """ Child should start new process group """
        expect_mock_output = """\
            Called os.fork()
            Called os.setsid()
            ...
            """
        daemon.daemon.detach_process_context()
        scaffold.mock_restore()
        self.failUnlessOutputCheckerMatch(
            expect_mock_output, self.mock_outfile.getvalue())

    def test_child_forks_next_parent_exits(self):
        """ Child should fork, then exit if parent """
        test_pids = [0, 42]
        scaffold.mock("os.fork", returns_iter=test_pids,
            tracker=self.mock_tracker)
        self.failUnlessRaises(
            SystemExit,
            daemon.daemon.detach_process_context)
        expect_mock_output = """\
            Called os.fork()
            Called os.setsid()
            Called os.fork()
            Called sys.exit(0)
            """
        scaffold.mock_restore()
        self.failUnlessOutputCheckerMatch(
            expect_mock_output, self.mock_outfile.getvalue())

    def test_second_fork_error_reports_to_stderr(self):
        """ Error on second fork should cause report to stderr """
        fork_errno = 17
        fork_strerror = "Nasty stuff happened"
        fork_error = OSError(fork_errno, fork_strerror)
        test_pids_iter = iter([0, fork_error])

        def mock_fork():
            next = test_pids_iter.next()
            if isinstance(next, Exception):
                raise next
            else:
                return next

        scaffold.mock("os.fork", returns_func=mock_fork,
            tracker=self.mock_tracker)
        self.failUnlessRaises(
            SystemExit,
            daemon.daemon.detach_process_context)
        expect_mock_output = """\
            Called os.fork()
            Called os.setsid()
            Called os.fork()
            Called sys.exit(1)
            """
        expect_stderr = """\
            fork #2 failed: ...%(fork_errno)d...%(fork_strerror)s...
            """ % vars()
        scaffold.mock_restore()
        self.failUnlessOutputCheckerMatch(
            expect_mock_output, self.mock_outfile.getvalue())
        self.failUnlessOutputCheckerMatch(
            expect_stderr, self.mock_stderr.getvalue())

    def test_child_forks_next_child_continues(self):
        """ Child should fork, then continue if child """
        expect_mock_output = """\
            Called os.fork()
            Called os.setsid()
            Called os.fork()
            """ % vars()
        daemon.daemon.detach_process_context()
        scaffold.mock_restore()
        self.failUnlessOutputCheckerMatch(
            expect_mock_output, self.mock_outfile.getvalue())


def setup_streams_fixtures(testcase):
    """ Set up common test fixtures for standard streams """
    testcase.mock_outfile = StringIO()
    testcase.mock_tracker = scaffold.MockTracker(
        testcase.mock_outfile)

    testcase.stream_file_paths = dict(
        stdin = tempfile.mktemp(),
        stdout = tempfile.mktemp(),
        stderr = tempfile.mktemp(),
        )

    testcase.stream_files_by_name = dict(
        (name, FakeFileDescriptorStringIO())
        for name in ['stdin', 'stdout', 'stderr']
        )

    testcase.stream_files_by_path = dict(
        (testcase.stream_file_paths[name],
            testcase.stream_files_by_name[name])
        for name in ['stdin', 'stdout', 'stderr']
        )

    scaffold.mock(
        "os.dup2",
        tracker=testcase.mock_tracker)


class redirect_stream_TestCase(scaffold.TestCase):
    """ Test cases for redirect_stream function """

    def setUp(self):
        """ Set up test fixtures """
        setup_streams_fixtures(self)

    def tearDown(self):
        """ Tear down test fixtures """
        scaffold.mock_restore()

    def test_duplicates_file_descriptor(self):
        """ Should duplicate file descriptor from target to system stream """
        system_stream = FakeFileDescriptorStringIO()
        system_fileno = system_stream.fileno()
        target_stream = FakeFileDescriptorStringIO()
        target_fileno = target_stream.fileno()
        expect_mock_output = """\
            Called os.dup2(%(target_fileno)r, %(system_fileno)r)
            """ % vars()
        daemon.daemon.redirect_stream(system_stream, target_stream)
        self.failUnlessOutputCheckerMatch(
            expect_mock_output, self.mock_outfile.getvalue())


def setup_daemon_context_fixtures(testcase):
    """ Set up common test fixtures for DaemonContext test case """

    testcase.mock_outfile = StringIO()
    testcase.mock_tracker = scaffold.MockTracker(
        testcase.mock_outfile)

    setup_streams_fixtures(testcase)

    scaffold.mock(
        "daemon.daemon.detach_process_context",
        tracker=testcase.mock_tracker)
    scaffold.mock(
        "daemon.daemon.prevent_core_dump",
        tracker=testcase.mock_tracker)
    scaffold.mock(
        "daemon.daemon.redirect_stream",
        tracker=testcase.mock_tracker)

    testcase.mock_stderr = FakeFileDescriptorStringIO()

    testcase.daemon_context_args = dict(
        stdin = testcase.stream_files_by_name['stdin'],
        stdout = testcase.stream_files_by_name['stdout'],
        stderr = testcase.stream_files_by_name['stderr'],
        )
    testcase.test_instance = daemon.DaemonContext(
        **testcase.daemon_context_args)

    def mock_open(filename, mode=None, buffering=None):
        if filename in testcase.stream_files_by_path:
            result = testcase.stream_files_by_path[filename]
        else:
            result = FakeFileDescriptorStringIO()
        return result

    scaffold.mock(
        "__builtin__.open",
        returns_func=mock_open,
        tracker=testcase.mock_tracker)

    scaffold.mock(
        "sys.stdin",
        tracker=testcase.mock_tracker)
    scaffold.mock(
        "sys.stdout",
        tracker=testcase.mock_tracker)
    scaffold.mock(
        "sys.stderr",
        mock_obj=testcase.mock_stderr,
        tracker=testcase.mock_tracker)


def setup_daemon_context_pidfile_fixtures(testcase):
    """ Set up common test fixtures for test case with PID file """

    setup_pidfile_fixtures(testcase)

    testcase.mock_pidfile_path = tempfile.mktemp()

    testcase.mock_pidlockfile = scaffold.Mock(
        "pidlockfile.PIDLockFile",
        tracker=testcase.mock_tracker)
    testcase.mock_pidlockfile.path = testcase.mock_pidfile_path

    testcase.daemon_context_args.update(dict(
        pidfile = testcase.mock_pidlockfile))
    testcase.test_instance = daemon.DaemonContext(
        **testcase.daemon_context_args)


class DaemonContext_TestCase(scaffold.TestCase):
    """ Test cases for DaemonContext class """

    def setUp(self):
        """ Set up test fixtures """
        setup_daemon_context_fixtures(self)

    def tearDown(self):
        """ Tear down test fixtures """
        scaffold.mock_restore()

    def test_instantiate(self):
        """ New instance of DaemonContext should be created """
        self.failUnlessIsInstance(
            self.test_instance, daemon.daemon.DaemonContext)

    def test_minimum_zero_arguments(self):
        """ Initialiser should not require any arguments """
        instance = daemon.daemon.DaemonContext()
        self.failIfIs(None, instance)

    def test_has_specified_pidfile(self):
        """ Should have the specified pidfile """
        args = dict(
            pidfile = object(),
            )
        expect_pidfile = args['pidfile']
        instance = daemon.daemon.DaemonContext(**args)
        self.failUnlessEqual(expect_pidfile, instance.pidfile)

    def test_has_specified_stdin(self):
        """ Should have specified stdin option """
        args = dict(
            stdin = object(),
            )
        expect_file = args['stdin']
        instance = daemon.daemon.DaemonContext(**args)
        self.failUnlessEqual(expect_file, instance.stdin)

    def test_has_specified_stdout(self):
        """ Should have specified stdout option """
        args = dict(
            stdout = object(),
            )
        expect_file = args['stdout']
        instance = daemon.daemon.DaemonContext(**args)
        self.failUnlessEqual(expect_file, instance.stdout)

    def test_has_specified_stderr(self):
        """ Should have specified stderr option """
        args = dict(
            stderr = object(),
            )
        expect_file = args['stderr']
        instance = daemon.daemon.DaemonContext(**args)
        self.failUnlessEqual(expect_file, instance.stderr)


class DaemonContext_open_TestCase(scaffold.TestCase):
    """ Test cases for DaemonContext.open method """

    def setUp(self):
        """ Set up test fixtures """
        setup_daemon_context_fixtures(self)

    def tearDown(self):
        """ Tear down test fixtures """
        scaffold.mock_restore()

    def test_detaches_process_context(self):
        """ Should request detach of process context """
        instance = self.test_instance
        expect_mock_output = """\
            Called daemon.daemon.detach_process_context()
            ...
            """ % vars()
        instance.open()
        scaffold.mock_restore()
        self.failUnlessOutputCheckerMatch(
            expect_mock_output, self.mock_outfile.getvalue())

    def test_prevents_core_dump(self):
        """ Should request prevention of core dumps """
        instance = self.test_instance
        expect_mock_output = """\
            ...
            Called daemon.daemon.prevent_core_dump()
            ...
            """ % vars()
        instance.open()
        scaffold.mock_restore()
        self.failUnlessOutputCheckerMatch(
            expect_mock_output, self.mock_outfile.getvalue())

    def test_redirects_standard_streams(self):
        """ Should request redirection of standard stream files """
        instance = self.test_instance
        (system_stdin, system_stdout, system_stderr) = (
            sys.stdin, sys.stdout, sys.stderr)
        (target_stdin, target_stdout, target_stderr) = (
            self.stream_files_by_name[name]
            for name in ['stdin', 'stdout', 'stderr'])
        expect_mock_output = """\
            ...
            Called daemon.daemon.redirect_stream(
                %(system_stdin)r, %(target_stdin)r)
            Called daemon.daemon.redirect_stream(
                %(system_stdout)r, %(target_stdout)r)
            Called daemon.daemon.redirect_stream(
                %(system_stderr)r, %(target_stderr)r)
            """ % vars()
        instance.open()
        scaffold.mock_restore()
        self.failUnlessOutputCheckerMatch(
            expect_mock_output, self.mock_outfile.getvalue())


class DaemonContextWithPIDFile_open_TestCase(scaffold.TestCase):
    """ Test cases for Daemon.open method, with PID file """

    def setUp(self):
        """ Set up test fixtures """
        setup_daemon_context_fixtures(self)
        setup_daemon_context_pidfile_fixtures(self)

    def tearDown(self):
        """ Tear down test fixtures """
        scaffold.mock_restore()

    def test_acquires_pidfile_lock(self):
        """ Should acquire the PID file lock """
        instance = self.test_instance
        expect_mock_output = """\
            ...
            Called pidlockfile.PIDLockFile.acquire()
            """
        instance.open()
        scaffold.mock_restore()
        self.failUnlessOutputCheckerMatch(
            expect_mock_output, self.mock_outfile.getvalue())


class DaemonContext_close_TestCase(scaffold.TestCase):
    """ Test cases for Daemon.close method, with PID file """

    def setUp(self):
        """ Set up test fixtures """
        setup_daemon_context_fixtures(self)

    def tearDown(self):
        """ Tear down test fixtures """
        scaffold.mock_restore()

    def test_raises_system_exit(self):
        """ Should raise SystemExit """
        instance = self.test_instance
        expect_exception = SystemExit
        self.failUnlessRaises(
            expect_exception,
            instance.close)


class DaemonContextWithPIDFile_close_TestCase(scaffold.TestCase):
    """ Test cases for Daemon.close method, with PID file """

    def setUp(self):
        """ Set up test fixtures """
        setup_daemon_context_fixtures(self)
        setup_daemon_context_pidfile_fixtures(self)

        self.test_instance.pidlockfile = self.mock_pidlockfile

    def tearDown(self):
        """ Tear down test fixtures """
        scaffold.mock_restore()

    def test_releases_pidfile_lock(self):
        """ Should release the PID file lock """
        instance = self.test_instance
        expect_mock_output = """\
            Called pidlockfile.PIDLockFile.release()
            """
        instance.close()
        scaffold.mock_restore()
        self.failUnlessOutputCheckerMatch(
<<<<<<< HEAD
            expect_mock_output, self.mock_outfile.getvalue())

    def test_sends_terminate_signal_to_process_from_pidfile(self):
        """ Should send SIGTERM to the daemon process """
        instance = self.test_instance
        test_pid = self.mock_other_pid
        expect_signal = signal.SIGTERM
        expect_mock_output = """\
            ...
            Called os.kill(%(test_pid)r, %(expect_signal)r)
            """ % vars()
        instance.close()
        scaffold.mock_restore()
        self.failUnlessOutputCheckerMatch(
=======
>>>>>>> 817950aa
            expect_mock_output, self.mock_outfile.getvalue())<|MERGE_RESOLUTION|>--- conflicted
+++ resolved
@@ -557,21 +557,4 @@
         instance.close()
         scaffold.mock_restore()
         self.failUnlessOutputCheckerMatch(
-<<<<<<< HEAD
-            expect_mock_output, self.mock_outfile.getvalue())
-
-    def test_sends_terminate_signal_to_process_from_pidfile(self):
-        """ Should send SIGTERM to the daemon process """
-        instance = self.test_instance
-        test_pid = self.mock_other_pid
-        expect_signal = signal.SIGTERM
-        expect_mock_output = """\
-            ...
-            Called os.kill(%(test_pid)r, %(expect_signal)r)
-            """ % vars()
-        instance.close()
-        scaffold.mock_restore()
-        self.failUnlessOutputCheckerMatch(
-=======
->>>>>>> 817950aa
             expect_mock_output, self.mock_outfile.getvalue())