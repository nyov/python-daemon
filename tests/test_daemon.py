--- conflicted
+++ resolved
@@ -16,31 +16,19 @@
 import os
 import sys
 from StringIO import StringIO
-import itertools
 import tempfile
 import resource
 import errno
 import signal
 
 import scaffold
+from test_lockfile import (
+    FakeFileDescriptorStringIO,
+    setup_pidfile_fixtures,
+    )
 
 from daemon import lockfile
 import daemon
-
--
-class FakeFileDescriptorStringIO(StringIO, object):
-    """ A StringIO class that fakes a file descriptor """
-
-    _fileno_generator = itertools.count()
-
-    def __init__(self, *args, **kwargs):
-        self._fileno = self._fileno_generator.next()
-        super_instance = super(FakeFileDescriptorStringIO, self)
-        super_instance.__init__(*args, **kwargs)
-
-    def fileno(self):
-        return self._fileno
 
  
@@ -257,226 +245,6 @@
 
  
-<<<<<<< HEAD
-def setup_pidfile_fixtures(testcase):
-    """ Set up common fixtures for PID file test cases """
-
-    testcase.mock_outfile = StringIO()
-    testcase.mock_tracker = scaffold.MockTracker(
-        testcase.mock_outfile)
-
-    testcase.mock_pid = 235
-    testcase.mock_pidfile_path = tempfile.mktemp()
-    testcase.mock_pidfile = FakeFileDescriptorStringIO()
-
-    def mock_path_exists(path):
-        if path == testcase.mock_pidfile_path:
-            result = testcase.pidfile_exists_func(path)
-        else:
-            result = False
-        return result
-
-    testcase.pidfile_exists_func = (lambda p: False)
-
-    scaffold.mock(
-        "os.path.exists",
-        mock_obj=mock_path_exists)
-
-    def mock_pidfile_open_nonexist(filename, mode, buffering):
-        if 'r' in mode:
-            raise IOError("No such file %(filename)r" % vars())
-        else:
-            result = testcase.mock_pidfile
-        return result
-
-    def mock_pidfile_open_exist(filename, mode, buffering):
-        pidfile = testcase.mock_pidfile
-        pidfile.write("%(mock_pid)s\n" % vars(testcase))
-        pidfile.seek(0)
-        return pidfile
-
-    testcase.mock_pidfile_open_nonexist = mock_pidfile_open_nonexist
-    testcase.mock_pidfile_open_exist = mock_pidfile_open_exist
-
-    testcase.pidfile_open_func = mock_pidfile_open_nonexist
-
-    def mock_open(filename, mode=None, buffering=None):
-        if filename == testcase.mock_pidfile_path:
-            result = testcase.pidfile_open_func(filename, mode, buffering)
-        else:
-            result = FakeFileDescriptorStringIO()
-        return result
-
-    scaffold.mock(
-        "__builtin__.open",
-        returns_func=mock_open,
-        tracker=testcase.mock_tracker)
-
--
-class pidfile_exists_TestCase(scaffold.TestCase):
-    """ Test cases for pidfile_exists function """
-
-    def setUp(self):
-        """ Set up test fixtures """
-        setup_pidfile_fixtures(self)
-
-    def tearDown(self):
-        """ Tear down test fixtures """
-        scaffold.mock_restore()
-
-    def test_returns_true_when_pidfile_exists(self):
-        """ Should return True when pidfile exists """
-        self.pidfile_exists_func = (lambda p: True)
-        result = daemon.daemon.pidfile_exists(self.mock_pidfile_path)
-        self.failUnless(result)
-
-    def test_returns_false_when_no_pidfile_exists(self):
-        """ Should return False when pidfile does not exist """
-        self.pidfile_exists_func = (lambda p: False)
-        result = daemon.daemon.pidfile_exists(self.mock_pidfile_path)
-        self.failIf(result)
-
--
-class read_pid_from_pidfile_TestCase(scaffold.TestCase):
-    """ Test cases for read_pid_from_pidfile function """
-
-    def setUp(self):
-        """ Set up test fixtures """
-        setup_pidfile_fixtures(self)
-        self.pidfile_open_func = self.mock_pidfile_open_exist
-
-    def tearDown(self):
-        """ Tear down test fixtures """
-        scaffold.mock_restore()
-
-    def test_opens_specified_filename(self):
-        """ Should attempt to open specified pidfile filename """
-        pidfile_path = self.mock_pidfile_path
-        expect_mock_output = """\
-            Called __builtin__.open(%(pidfile_path)r, 'r')
-            """ % vars()
-        dummy = daemon.daemon.read_pid_from_pidfile(pidfile_path)
-        scaffold.mock_restore()
-        self.failUnlessOutputCheckerMatch(
-            expect_mock_output, self.mock_outfile.getvalue())
-
-    def test_reads_pid_from_file(self):
-        """ Should read the PID from the specified file """
-        pidfile_path = self.mock_pidfile_path
-        expect_pid = self.mock_pid
-        pid = daemon.daemon.read_pid_from_pidfile(pidfile_path)
-        scaffold.mock_restore()
-        self.failUnlessEqual(expect_pid, pid)
-
-    def test_returns_none_when_file_nonexist(self):
-        """ Should return None when the PID file does not exist """
-        pidfile_path = self.mock_pidfile_path
-        self.pidfile_open_func = self.mock_pidfile_open_nonexist
-        pid = daemon.daemon.read_pid_from_pidfile(pidfile_path)
-        scaffold.mock_restore()
-        self.failUnlessIs(None, pid)
-
--
-class remove_existing_pidfile_TestCase(scaffold.TestCase):
-    """ Test cases for remove_existing_pidfile function """
-
-    def setUp(self):
-        """ Set up test fixtures """
-        setup_pidfile_fixtures(self)
-        self.pidfile_open_func = self.mock_pidfile_open_exist
-
-        scaffold.mock(
-            "os.remove",
-            tracker=self.mock_tracker)
-
-    def tearDown(self):
-        """ Tear down test fixtures """
-        scaffold.mock_restore()
-
-    def test_removes_specified_filename(self):
-        """ Should attempt to remove specified PID file filename """
-        pidfile_path = self.mock_pidfile_path
-        expect_mock_output = """\
-            Called os.remove(%(pidfile_path)r)
-            """ % vars()
-        daemon.daemon.remove_existing_pidfile(pidfile_path)
-        scaffold.mock_restore()
-        self.failUnlessOutputCheckerMatch(
-            expect_mock_output, self.mock_outfile.getvalue())
-
-    def test_ignores_file_not_exist_error(self):
-        """ Should ignore error if file does not exist """
-        pidfile_path = self.mock_pidfile_path
-        mock_error = OSError(errno.ENOENT, "Not there", pidfile_path)
-        os.remove.mock_raises = mock_error
-        expect_mock_output = """\
-            Called os.remove(%(pidfile_path)r)
-            """ % vars()
-        daemon.daemon.remove_existing_pidfile(pidfile_path)
-        scaffold.mock_restore()
-        self.failUnlessOutputCheckerMatch(
-            expect_mock_output, self.mock_outfile.getvalue())
-
-    def test_propagates_arbitrary_oserror(self):
-        """ Should propagate any OSError other than ENOENT """
-        pidfile_path = self.mock_pidfile_path
-        mock_error = OSError(errno.EACCES, "Denied", pidfile_path)
-        os.remove.mock_raises = mock_error
-        self.failUnlessRaises(
-            mock_error.__class__,
-            daemon.daemon.remove_existing_pidfile,
-            pidfile_path)
-
--
-class write_pid_to_pidfile_TestCase(scaffold.TestCase):
-    """ Test cases for write_pid_to_pidfile function """
-
-    def setUp(self):
-        """ Set up test fixtures """
-        setup_pidfile_fixtures(self)
-        self.pidfile_open_func = self.mock_pidfile_open_nonexist
-
-        scaffold.mock(
-            "os.getpid",
-            returns=self.mock_pid,
-            tracker=self.mock_tracker)
-
-    def tearDown(self):
-        """ Tear down test fixtures """
-        scaffold.mock_restore()
-
-    def test_opens_specified_filename(self):
-        """ Should attempt to open specified PID file filename """
-        pidfile_path = self.mock_pidfile_path
-        expect_mock_output = """\
-            Called __builtin__.open(%(pidfile_path)r, 'w')
-            ...
-            """ % vars()
-        daemon.daemon.write_pid_to_pidfile(pidfile_path)
-        scaffold.mock_restore()
-        self.failUnlessOutputCheckerMatch(
-            expect_mock_output, self.mock_outfile.getvalue())
-
-    def test_writes_pid_to_file(self):
-        """ Should write the current PID to the specified file """
-        pidfile_path = self.mock_pidfile_path
-        expect_line = "%(mock_pid)d\n" % vars(self)
-        expect_mock_output = """\
-            ...
-            Called 
-            """ % vars()
-        daemon.daemon.write_pid_to_pidfile(pidfile_path)
-        scaffold.mock_restore()
-        self.failUnlessEqual(expect_line, self.mock_pidfile.getvalue())
-
--
-=======
->>>>>>> d7305c0d
 def setup_streams_fixtures(testcase):
     """ Set up common test fixtures for standard streams """
     testcase.mock_outfile = StringIO()
@@ -547,12 +315,11 @@
         "lockfile.abort_if_existing_pidfile",
         tracker=testcase.mock_tracker)
     scaffold.mock(
-<<<<<<< HEAD
-        "daemon.daemon.read_pid_from_pidfile",
+        "lockfile.abort_if_no_existing_pidfile",
+        tracker=testcase.mock_tracker)
+    scaffold.mock(
+        "lockfile.read_pid_from_pidfile",
         returns=testcase.mock_pid,
-=======
-        "lockfile.abort_if_no_existing_pidfile",
->>>>>>> d7305c0d
         tracker=testcase.mock_tracker)
     scaffold.mock(
         "lockfile.write_pid_to_pidfile",
@@ -684,13 +451,8 @@
         instance = self.test_instance
         pidfile_path = self.mock_pidfile_path
         expect_mock_output = """\
-<<<<<<< HEAD
-            Called daemon.daemon.abort_if_existing_pidfile(
+            Called lockfile.abort_if_existing_pidfile(
                 %(pidfile_path)r)
-=======
-            Called lockfile.abort_if_existing_pidfile(
-                %(pidfile_name)r)
->>>>>>> d7305c0d
             ...
             """ % vars()
         instance.start()
@@ -730,11 +492,7 @@
         pidfile_path = self.mock_pidfile_path
         expect_mock_output = """\
             ...
-<<<<<<< HEAD
-            Called daemon.daemon.write_pid_to_pidfile(%(pidfile_path)r)
-=======
-            Called lockfile.write_pid_to_pidfile(%(pidfile_name)r)
->>>>>>> d7305c0d
+            Called lockfile.write_pid_to_pidfile(%(pidfile_path)r)
             ...
             """ % vars()
         instance.start()
@@ -784,13 +542,8 @@
         instance = self.test_instance
         pidfile_path = self.mock_pidfile_path
         expect_mock_output = """\
-<<<<<<< HEAD
-            Called daemon.daemon.abort_if_no_existing_pidfile(
+            Called lockfile.abort_if_no_existing_pidfile(
                 %(pidfile_path)r)
-=======
-            Called lockfile.abort_if_no_existing_pidfile(
-                %(pidfile_name)r)
->>>>>>> d7305c0d
             ...
             """ % vars()
         instance.stop()
@@ -804,7 +557,7 @@
         pidfile_path = self.mock_pidfile_path
         expect_mock_output = """\
             ...
-            Called daemon.daemon.remove_existing_pidfile(%(pidfile_path)r)
+            Called lockfile.remove_existing_pidfile(%(pidfile_path)r)
             ...
             """ % vars()
         instance.stop()
@@ -819,11 +572,7 @@
         expect_signal = signal.SIGTERM
         expect_mock_output = """\
             ...
-<<<<<<< HEAD
             Called os.kill(%(pid)r, %(expect_signal)r)
-=======
-            Called lockfile.remove_existing_pidfile(%(pidfile_name)r)
->>>>>>> d7305c0d
             """ % vars()
         instance.stop()
         scaffold.mock_restore()
