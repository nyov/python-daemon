--- conflicted
+++ resolved
@@ -356,6 +356,39 @@
         tracker=testcase.mock_tracker)
 
 
+def setup_daemon_context_pidfile_fixtures(testcase):
+    """ Set up common test fixtures for test case with PID file """
+
+    setup_pidfile_fixtures(testcase)
+
+    testcase.mock_pidfile_path = tempfile.mktemp()
+
+    testcase.mock_pidlockfile = scaffold.Mock(
+        "pidlockfile.PIDLockFile",
+        tracker=testcase.mock_tracker)
+    testcase.mock_pidlockfile.path = testcase.mock_pidfile_path
+
+    scaffold.mock(
+        "pidlockfile.read_pid_from_pidfile",
+        returns=testcase.mock_pid,
+        tracker=testcase.mock_tracker)
+    scaffold.mock(
+        "pidlockfile.write_pid_to_pidfile",
+        tracker=testcase.mock_tracker)
+    scaffold.mock(
+        "pidlockfile.remove_existing_pidfile",
+        tracker=testcase.mock_tracker)
+    scaffold.mock(
+        "pidlockfile.PIDLockFile",
+        returns=testcase.mock_pidlockfile,
+        tracker=testcase.mock_tracker)
+
+    testcase.daemon_context_args.update(dict(
+        pidfile_path = testcase.mock_pidfile_path))
+    testcase.test_instance = daemon.DaemonContext(
+        **testcase.daemon_context_args)
+
+
 class DaemonContext_TestCase(scaffold.TestCase):
     """ Test cases for DaemonContext class """
 
@@ -379,7 +412,7 @@
 
     def test_has_specified_pidfile_path(self):
         """ Should have the specified pidfile_path """
-        pidfile_path = object()
+        pidfile_path = "/foo/bar.pid"
         args = dict(
             pidfile_path = pidfile_path,
             )
@@ -414,86 +447,53 @@
         instance = daemon.daemon.DaemonContext(**args)
         self.failUnlessEqual(expect_file, instance.stderr)
 
-<<<<<<< HEAD
--
-def setup_daemon_context_pidfile_fixtures(testcase):
-    """ Set up common test fixtures for test case with PID file """
-
-    setup_pidfile_fixtures(testcase)
-
-    testcase.mock_pidfile_path = tempfile.mktemp()
-
-    testcase.mock_pidlockfile = scaffold.Mock(
-        "pidlockfile.PIDLockFile",
-        tracker=testcase.mock_tracker)
-    testcase.mock_pidlockfile.path = testcase.mock_pidfile_path
-
-    scaffold.mock(
-        "pidlockfile.read_pid_from_pidfile",
-        returns=testcase.mock_pid,
-        tracker=testcase.mock_tracker)
-    scaffold.mock(
-        "pidlockfile.write_pid_to_pidfile",
-        tracker=testcase.mock_tracker)
-    scaffold.mock(
-        "pidlockfile.remove_existing_pidfile",
-        tracker=testcase.mock_tracker)
-    scaffold.mock(
-        "pidlockfile.PIDLockFile",
-        returns=testcase.mock_pidlockfile,
-        tracker=testcase.mock_tracker)
-
-    testcase.daemon_context_args.update(dict(
-        pidfile_path = testcase.mock_pidfile_path))
-    testcase.test_instance = daemon.DaemonContext(
-        **testcase.daemon_context_args)
-
-=======
+
+class DaemonContextWithPIDFile_TestCase(scaffold.TestCase):
+    """ Test cases for DaemonContext class, with PID file """
+
+    def setUp(self):
+        """ Set up test fixtures """
+        setup_daemon_context_fixtures(self)
+        setup_daemon_context_pidfile_fixtures(self)
+
+    def tearDown(self):
+        """ Tear down test fixtures """
+        scaffold.mock_restore()
+
+    def test_error_when_pidfile_path_not_string(self):
+        """ Should raise ValueError when PID file path not a string """
+        pidfile_path = object()
+        args = dict(
+            pidfile_path = pidfile_path,
+            )
+        expect_error = ValueError
+        self.failUnlessRaises(
+            expect_error,
+            daemon.DaemonContext, **args)
+
+    def test_error_when_pidfile_path_not_absolute(self):
+        """ Should raise ValueError when PID file path not absolute """
+        pidfile_path = "foo/bar.pid"
+        args = dict(
+            pidfile_path = pidfile_path,
+            )
+        expect_error = ValueError
+        self.failUnlessRaises(
+            expect_error,
+            daemon.DaemonContext, **args)
+
     def test_creates_pidlockfile(self):
         """ Should create a PIDLockFile with the specified PID file name """
-        pidfile_name = self.mock_pidfile_name
-        expect_mock_output = """\
-            Called pidlockfile.PIDLockFile(%(pidfile_name)r)
-            """ % vars()
-        scaffold.mock_restore()
-        self.failUnlessOutputCheckerMatch(
-            expect_mock_output, self.mock_outfile.getvalue())
-
-    def test_error_when_pidfile_name_not_string(self):
-        """ Should raise ValueError when PID file name not a string """
-        test_app = self.TestApp(object())
-        expect_error = ValueError
-        self.failUnlessRaises(
-            expect_error,
-            daemon.Daemon, test_app)
-
-    def test_error_when_pidfile_name_not_absolute(self):
-        """ Should raise ValueError when PID file name not absolute """
-        test_app = self.TestApp("foo/bar.pid")
-        expect_error = ValueError
-        self.failUnlessRaises(
-            expect_error,
-            daemon.Daemon, test_app)
+        instance = self.test_instance
+        pidfile_path = self.mock_pidfile_path
+        expect_mock_output = """\
+            Called pidlockfile.PIDLockFile(%(pidfile_path)r)
+            """ % vars()
+        scaffold.mock_restore()
+        self.failUnlessOutputCheckerMatch(
+            expect_mock_output, self.mock_outfile.getvalue())
 
 -
-class Daemon_start_TestCase(scaffold.TestCase):
-    """ Test cases for Daemon start process """
-
-    def setUp(self):
-        """ Set up test fixtures """
-        setup_daemon_fixtures(self)
-
-        scaffold.mock(
-            "sys.argv",
-            mock_obj=["fooprog", "start"],
-            tracker=self.mock_tracker)
-
-    def tearDown(self):
-        """ Tear down test fixtures """
-        scaffold.mock_restore()
->>>>>>> df589a15
 
 class DaemonContext_start_TestCase(scaffold.TestCase):
     """ Test cases for DaemonContext.start method """
@@ -565,43 +565,6 @@
     def tearDown(self):
         """ Tear down test fixtures """
         scaffold.mock_restore()
-
-    def test_error_when_pidfile_path_not_string(self):
-        """ Should raise ValueError when PID file path not a string """
-        pidfile_path = object()
-        args = dict(
-            pidfile_path = pidfile_path,
-            )
-        instance = daemon.DaemonContext(**args)
-        expect_error = ValueError
-        self.failUnlessRaises(
-            expect_error,
-            instance.start)
-
-    def test_error_when_pidfile_path_not_absolute(self):
-        """ Should raise ValueError when PID file path not absolute """
-        pidfile_path = "foo/bar.pid"
-        args = dict(
-            pidfile_path = pidfile_path,
-            )
-        instance = daemon.DaemonContext(**args)
-        expect_error = ValueError
-        self.failUnlessRaises(
-            expect_error,
-            instance.start)
-
-    def test_creates_pidlockfile(self):
-        """ Should create a PIDLockFile with the specified PID file name """
-        instance = self.test_instance
-        pidfile_path = self.mock_pidfile_path
-        expect_mock_output = """\
-            Called pidlockfile.PIDLockFile(%(pidfile_path)r)
-            ...
-            """ % vars()
-        instance.start()
-        scaffold.mock_restore()
-        self.failUnlessOutputCheckerMatch(
-            expect_mock_output, self.mock_outfile.getvalue())
 
     def test_aborts_if_pidfile_locked(self):
         """ Should raise SystemExit if PID file is locked """
