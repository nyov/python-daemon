--- conflicted
+++ resolved
@@ -473,7 +473,7 @@
             ...
             Called pidlockfile.PIDLockFile.acquire()
             """
-        instance.start()
+        instance.open()
         scaffold.mock_restore()
         self.failUnlessOutputCheckerMatch(
             expect_mock_output, self.mock_outfile.getvalue())
@@ -512,21 +512,6 @@
         """ Tear down test fixtures """
         scaffold.mock_restore()
 
-<<<<<<< HEAD
-    def test_acquires_pidfile_lock(self):
-        """ Should acquire the PID file lock """
-        instance = self.test_instance
-        expect_mock_output = """\
-            ...
-            Called pidlockfile.PIDLockFile.acquire()
-            """
-        instance.open()
-        scaffold.mock_restore()
-        self.failUnlessOutputCheckerMatch(
-            expect_mock_output, self.mock_outfile.getvalue())
-
-=======
->>>>>>> c2268018
  
 class DaemonContext_close_TestCase(scaffold.TestCase):
@@ -548,7 +533,7 @@
         expect_mock_output = """\
             Called pidlockfile.PIDLockFile.release()
             """
-        instance.stop()
+        instance.close()
         scaffold.mock_restore()
         self.failUnlessOutputCheckerMatch(
             expect_mock_output, self.mock_outfile.getvalue())
@@ -571,19 +556,4 @@
 
     def tearDown(self):
         """ Tear down test fixtures """
-<<<<<<< HEAD
-        scaffold.mock_restore()
-
-    def test_releases_pidfile_lock(self):
-        """ Should release the PID file lock """
-        instance = self.test_instance
-        expect_mock_output = """\
-            Called pidlockfile.PIDLockFile.release()
-            """
-        instance.close()
-        scaffold.mock_restore()
-        self.failUnlessOutputCheckerMatch(
-            expect_mock_output, self.mock_outfile.getvalue())
-=======
-        scaffold.mock_restore()
->>>>>>> c2268018
+        scaffold.mock_restore()