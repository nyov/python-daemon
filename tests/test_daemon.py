--- conflicted
+++ resolved
@@ -22,7 +22,7 @@
 import signal
 
 import scaffold
-from test_lockfile import (
+from test_pidlockfile import (
     FakeFileDescriptorStringIO,
     setup_pidfile_fixtures,
     )
@@ -314,6 +314,7 @@
     testcase.mock_pidlockfile = scaffold.Mock(
         "pidlockfile.PIDLockFile",
         tracker=testcase.mock_tracker)
+    testcase.mock_pidlockfile.path = testcase.mock_pidfile_path
 
     scaffold.mock(
         "pidlockfile.abort_if_existing_pidfile",
@@ -322,15 +323,11 @@
         "pidlockfile.abort_if_no_existing_pidfile",
         tracker=testcase.mock_tracker)
     scaffold.mock(
-<<<<<<< HEAD
-        "lockfile.read_pid_from_pidfile",
+        "pidlockfile.read_pid_from_pidfile",
         returns=testcase.mock_pid,
         tracker=testcase.mock_tracker)
     scaffold.mock(
-        "lockfile.write_pid_to_pidfile",
-=======
         "pidlockfile.write_pid_to_pidfile",
->>>>>>> 7add5584
         tracker=testcase.mock_tracker)
     scaffold.mock(
         "pidlockfile.remove_existing_pidfile",
@@ -410,13 +407,13 @@
         self.failIfIs(None, instance)
 
     def test_has_specified_pidfile_path(self):
-        """ Should have specified pidfile_path option """
+        """ Should have specified pidlockfile """
         args = dict(
             pidfile_path = object(),
             )
-        expect_name = args['pidfile_path']
+        expect_lockfile = self.mock_pidlockfile
         instance = daemon.daemon.DaemonContext(**args)
-        self.failUnlessEqual(expect_name, instance.pidfile_path)
+        self.failUnlessIs(expect_lockfile, instance.pidlockfile)
 
     def test_has_specified_stdin(self):
         """ Should have specified stdin option """
@@ -448,9 +445,9 @@
     def test_creates_pidlockfile(self):
         """ Should create a PIDLockFile with the specified PID file name """
         instance = self.test_instance
-        pidfile_name = self.mock_pidfile_name
-        expect_mock_output = """\
-            Called pidlockfile.PIDLockFile(%(pidfile_name)r)
+        pidfile_path = self.mock_pidfile_path
+        expect_mock_output = """\
+            Called pidlockfile.PIDLockFile(%(pidfile_path)r)
             """ % vars()
         scaffold.mock_restore()
         self.failUnlessOutputCheckerMatch(
@@ -472,18 +469,6 @@
     def test_aborts_if_pidfile_locked(self):
         """ Should raise SystemExit if PID file is locked """
         instance = self.test_instance
-<<<<<<< HEAD
-        pidfile_path = self.mock_pidfile_path
-        expect_mock_output = """\
-            Called lockfile.abort_if_existing_pidfile(
-                %(pidfile_path)r)
-            ...
-            """ % vars()
-        instance.start()
-        scaffold.mock_restore()
-        self.failUnlessOutputCheckerMatch(
-            expect_mock_output, self.mock_outfile.getvalue())
-=======
         self.mock_pidlockfile.is_locked.mock_returns = True
         try:
             instance.start()
@@ -491,8 +476,7 @@
             pass
         else:
             raise self.failureException("Failed to raise SystemExit")
-        self.failUnlessIn(exc.message, self.mock_pidfile_name)
->>>>>>> 7add5584
+        self.failUnlessIn(exc.message, self.mock_pidfile_path)
 
     def test_detaches_process_context(self):
         """ Should request detach of process context """
@@ -523,16 +507,9 @@
     def test_acquires_pidfile_lock(self):
         """ Should acquire the PID file lock """
         instance = self.test_instance
-<<<<<<< HEAD
-        pidfile_path = self.mock_pidfile_path
-        expect_mock_output = """\
-            ...
-            Called lockfile.write_pid_to_pidfile(%(pidfile_path)r)
-=======
         expect_mock_output = """\
             ...
             Called pidlockfile.PIDLockFile.acquire()
->>>>>>> 7add5584
             ...
             """
         instance.start()
@@ -569,35 +546,16 @@
 
     def setUp(self):
         """ Set up test fixtures """
-<<<<<<< HEAD
         setup_daemon_context_fixtures(self)
-
-        self.pidfile_open_func = self.mock_pidfile_open_exist
-=======
-        setup_daemon_fixtures(self)
         self.mock_pidlockfile.is_locked.mock_returns = True
         self.mock_pidlockfile.i_am_locking.mock_returns = True
->>>>>>> 7add5584
+
+        self.pidfile_open_func = self.mock_pidfile_open_exist
 
     def tearDown(self):
         """ Tear down test fixtures """
         scaffold.mock_restore()
 
-<<<<<<< HEAD
-    def test_aborts_if_specified_pidfile_does_not_exist(self):
-        """ Should request abort if specified PID file does not exist """
-        instance = self.test_instance
-        pidfile_path = self.mock_pidfile_path
-        expect_mock_output = """\
-            Called lockfile.abort_if_no_existing_pidfile(
-                %(pidfile_path)r)
-            ...
-            """ % vars()
-        instance.stop()
-        scaffold.mock_restore()
-        self.failUnlessOutputCheckerMatch(
-            expect_mock_output, self.mock_outfile.getvalue())
-=======
     def test_aborts_if_pidfile_not_locked(self):
         """ Should raise SystemExit if PID file is not locked """
         instance = self.test_instance
@@ -608,19 +566,16 @@
             pass
         else:
             raise self.failureException("Failed to raise SystemExit")
-        self.failUnlessIn(exc.message, self.mock_pidfile_name)
->>>>>>> 7add5584
+        self.failUnlessIn(exc.message, self.mock_pidfile_path)
 
     def test_releases_pidfile_lock(self):
         """ Should release the PID file lock """
         instance = self.test_instance
-<<<<<<< HEAD
-        pidfile_path = self.mock_pidfile_path
-        expect_mock_output = """\
-            ...
-            Called lockfile.remove_existing_pidfile(%(pidfile_path)r)
-            ...
-            """ % vars()
+        expect_mock_output = """\
+            ...
+            Called pidlockfile.PIDLockFile.release()
+            ...
+            """
         instance.stop()
         scaffold.mock_restore()
         self.failUnlessOutputCheckerMatch(
@@ -635,12 +590,6 @@
             ...
             Called os.kill(%(pid)r, %(expect_signal)r)
             """ % vars()
-=======
-        expect_mock_output = """\
-            ...
-            Called pidlockfile.PIDLockFile.release()
-            """
->>>>>>> 7add5584
         instance.stop()
         scaffold.mock_restore()
         self.failUnlessOutputCheckerMatch(
