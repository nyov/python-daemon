--- conflicted
+++ resolved
@@ -317,13 +317,6 @@
     testcase.mock_pidlockfile.path = testcase.mock_pidfile_path
 
     scaffold.mock(
-<<<<<<< HEAD
-        "pidlockfile.abort_if_existing_pidfile",
-        tracker=testcase.mock_tracker)
-    scaffold.mock(
-        "pidlockfile.abort_if_no_existing_pidfile",
-        tracker=testcase.mock_tracker)
-    scaffold.mock(
         "pidlockfile.read_pid_from_pidfile",
         returns=testcase.mock_pid,
         tracker=testcase.mock_tracker)
@@ -334,8 +327,6 @@
         "pidlockfile.remove_existing_pidfile",
         tracker=testcase.mock_tracker)
     scaffold.mock(
-=======
->>>>>>> 77de086f
         "pidlockfile.PIDLockFile",
         returns=testcase.mock_pidlockfile,
         tracker=testcase.mock_tracker)
@@ -450,6 +441,66 @@
 
 class DaemonContext_start_TestCase(scaffold.TestCase):
     """ Test cases for DaemonContext.start method """
+
+    def setUp(self):
+        """ Set up test fixtures """
+        setup_daemon_context_fixtures(self)
+
+    def tearDown(self):
+        """ Tear down test fixtures """
+        scaffold.mock_restore()
+
+    def test_detaches_process_context(self):
+        """ Should request detach of process context """
+        instance = self.test_instance
+        expect_mock_output = """\
+            ...
+            Called daemon.daemon.detach_process_context()
+            ...
+            """ % vars()
+        instance.start()
+        scaffold.mock_restore()
+        self.failUnlessOutputCheckerMatch(
+            expect_mock_output, self.mock_outfile.getvalue())
+
+    def test_prevents_core_dump(self):
+        """ Should request prevention of core dumps """
+        instance = self.test_instance
+        expect_mock_output = """\
+            ...
+            Called daemon.daemon.prevent_core_dump()
+            ...
+            """ % vars()
+        instance.start()
+        scaffold.mock_restore()
+        self.failUnlessOutputCheckerMatch(
+            expect_mock_output, self.mock_outfile.getvalue())
+
+    def test_redirects_standard_streams(self):
+        """ Should request redirection of standard stream files """
+        instance = self.test_instance
+        (system_stdin, system_stdout, system_stderr) = (
+            sys.stdin, sys.stdout, sys.stderr)
+        (target_stdin, target_stdout, target_stderr) = (
+            self.stream_files_by_name[name]
+            for name in ['stdin', 'stdout', 'stderr'])
+        expect_mock_output = """\
+            ...
+            Called daemon.daemon.redirect_stream(
+                %(system_stdin)r, %(target_stdin)r)
+            Called daemon.daemon.redirect_stream(
+                %(system_stdout)r, %(target_stdout)r)
+            Called daemon.daemon.redirect_stream(
+                %(system_stderr)r, %(target_stderr)r)
+            """ % vars()
+        instance.start()
+        scaffold.mock_restore()
+        self.failUnlessOutputCheckerMatch(
+            expect_mock_output, self.mock_outfile.getvalue())
+
+
+class DaemonContextWithPIDFile_start_TestCase(scaffold.TestCase):
+    """ Test cases for Daemon.start method, with PID file """
 
     def setUp(self):
         """ Set up test fixtures """
@@ -508,32 +559,6 @@
             raise self.failureException("Failed to raise SystemExit")
         self.failUnlessIn(exc.message, self.mock_pidfile_path)
 
-    def test_detaches_process_context(self):
-        """ Should request detach of process context """
-        instance = self.test_instance
-        expect_mock_output = """\
-            ...
-            Called daemon.daemon.detach_process_context()
-            ...
-            """ % vars()
-        instance.start()
-        scaffold.mock_restore()
-        self.failUnlessOutputCheckerMatch(
-            expect_mock_output, self.mock_outfile.getvalue())
-
-    def test_prevents_core_dump(self):
-        """ Should request prevention of core dumps """
-        instance = self.test_instance
-        expect_mock_output = """\
-            ...
-            Called daemon.daemon.prevent_core_dump()
-            ...
-            """ % vars()
-        instance.start()
-        scaffold.mock_restore()
-        self.failUnlessOutputCheckerMatch(
-            expect_mock_output, self.mock_outfile.getvalue())
-
     def test_acquires_pidfile_lock(self):
         """ Should acquire the PID file lock """
         instance = self.test_instance
@@ -547,32 +572,10 @@
         self.failUnlessOutputCheckerMatch(
             expect_mock_output, self.mock_outfile.getvalue())
 
-    def test_redirects_standard_streams(self):
-        """ Should request redirection of standard stream files """
-        instance = self.test_instance
-        (system_stdin, system_stdout, system_stderr) = (
-            sys.stdin, sys.stdout, sys.stderr)
-        (target_stdin, target_stdout, target_stderr) = (
-            self.stream_files_by_name[name]
-            for name in ['stdin', 'stdout', 'stderr'])
-        expect_mock_output = """\
-            ...
-            Called daemon.daemon.redirect_stream(
-                %(system_stdin)r, %(target_stdin)r)
-            Called daemon.daemon.redirect_stream(
-                %(system_stdout)r, %(target_stdout)r)
-            Called daemon.daemon.redirect_stream(
-                %(system_stderr)r, %(target_stderr)r)
-            """ % vars()
-        instance.start()
-        scaffold.mock_restore()
-        self.failUnlessOutputCheckerMatch(
-            expect_mock_output, self.mock_outfile.getvalue())
-
  
-class DaemonContext_stop_TestCase(scaffold.TestCase):
-    """ Test cases for DaemonContext.stop method """
+class DaemonContextWithPIDFile_stop_TestCase(scaffold.TestCase):
+    """ Test cases for Daemon.stop method, with PID file """
 
     def setUp(self):
         """ Set up test fixtures """
