--- conflicted
+++ resolved
@@ -558,24 +558,6 @@
         """ Tear down test fixtures """
         scaffold.mock_restore()
 
-<<<<<<< HEAD
-    def test_aborts_if_pidfile_not_locked(self):
-        """ Should raise SystemExit if PID file is not locked """
-        instance = self.test_instance
-        self.mock_pidlockfile.is_locked.mock_returns = False
-        self.mock_pidlockfile.i_am_locking.mock_returns = False
-        self.mock_pidlockfile.read_pid.mock_returns = None
-        try:
-            instance.close()
-        except SystemExit, exc:
-            pass
-        else:
-            raise self.failureException("Failed to raise SystemExit")
-        scaffold.mock_restore()
-        self.failUnlessIn(exc.message, self.mock_pidfile_path)
-
-=======
->>>>>>> b418426e
     def test_releases_pidfile_lock(self):
         """ Should release the PID file lock """
         instance = self.test_instance
